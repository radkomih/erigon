// nolint
package finality

import (
	"context"
	"errors"
	"fmt"

	"github.com/ledgerwatch/erigon-lib/metrics"

	"github.com/ledgerwatch/erigon/consensus/bor/finality/generics"
	"github.com/ledgerwatch/erigon/consensus/bor/finality/whitelist"
	"github.com/ledgerwatch/erigon/core/rawdb"
	"github.com/ledgerwatch/log/v3"
)

var (
	// errMissingBlocks is returned when we don't have the blocks locally, yet.
	errMissingBlocks = errors.New("missing blocks")

	// errRootHash is returned when we aren't able to calculate the root hash
	// locally for a range of blocks.
	errRootHash = errors.New("failed to get local root hash")

	// errHashMismatch is returned when the local hash doesn't match
	// with the hash of checkpoint/milestone. It is the root hash of blocks
	// in case of checkpoint and is end block hash in case of milestones.
	errHashMismatch = errors.New("hash mismatch")

	// errEndBlock is returned when we're unable to fetch a block locally.
	errEndBlock = errors.New("failed to get end block")

	//Metrics for collecting the rewindLength
	rewindLengthMeter = metrics.GetOrCreateCounter("chain_autorewind_length")
)

type borVerifier struct {
	verify func(ctx context.Context, config *config, start uint64, end uint64, hash string, isCheckpoint bool) (string, error)
}

func newBorVerifier() *borVerifier {
	return &borVerifier{borVerify}
}

func borVerify(ctx context.Context, config *config, start uint64, end uint64, hash string, isCheckpoint bool) (string, error) {
	roTx, err := config.chainDB.BeginRo(ctx)
	if err != nil {
		return hash, err
	}
	defer roTx.Rollback()

	str := "milestone"
	if isCheckpoint {
		str = "checkpoint"
	}

	service := whitelist.GetWhitelistingService()

	// check if we have the given blocks
	currentBlock := rawdb.ReadCurrentBlockNumber(roTx)
	if currentBlock == nil {
<<<<<<< HEAD
		log.Debug("[bor] no 'current block' marker yet: syncing", "incoming", str)
=======
		log.Debug("[bor] no current block marker yet: syncing...", "incoming", str)
>>>>>>> 7953e4d7
		return hash, errMissingBlocks
	}

	head := *currentBlock
	if head < end {
		log.Debug("[bor] current head block behind incoming", "block", str, "head", head, "end block", end)
		return hash, errMissingBlocks
	}

	var localHash string

	// verify the hash
	if isCheckpoint {
		var err error

		// in case of checkpoint get the rootHash
		localHash, err = config.borAPI.GetRootHash(start, end)

		if err != nil {
			log.Debug("[bor] Failed to get root hash of given block range while whitelisting checkpoint", "start", start, "end", end, "err", err)
			return hash, errRootHash
		}
	} else {
		// in case of milestone(isCheckpoint==false) get the hash of endBlock
		block, err := config.blockReader.BlockByNumber(ctx, roTx, end)
		if err != nil {
			log.Debug("[bor] Failed to get end block hash while whitelisting milestone", "number", end, "err", err)
			return hash, errEndBlock
		}
		if block == nil {
			err := fmt.Errorf("[bor] block not found: %d", end)
			log.Debug("[bor] Failed to get end block hash while whitelisting milestone", "number", end, "err", err)
			return hash, err
		}

		localHash = fmt.Sprintf("%v", block.Hash())[2:]
	}

	//nolint
	if localHash != hash {

		if isCheckpoint {
			log.Warn("[bor] Root hash mismatch while whitelisting checkpoint", "expected", localHash, "got", hash)
		} else {
			log.Warn("[bor] End block hash mismatch while whitelisting milestone", "expected", localHash, "got", hash)
		}

		var (
			rewindTo uint64
			doExist  bool
		)

		if doExist, rewindTo, _ = service.GetWhitelistedMilestone(); doExist {

		} else if doExist, rewindTo, _ = service.GetWhitelistedCheckpoint(); doExist {

		} else {
			if start <= 0 {
				rewindTo = 0
			} else {
				rewindTo = start - 1
			}
		}

		if head-rewindTo > 255 {
			rewindTo = head - 255
		}

		if isCheckpoint {
			log.Warn("[bor] Rewinding chain due to checkpoint root hash mismatch", "number", rewindTo)
		} else {
			log.Warn("[bor] Rewinding chain due to milestone endblock hash mismatch", "number", rewindTo)
		}

		rewindBack(head, rewindTo)

		return hash, errHashMismatch
	}

	// fetch the end block hash
	block, err := config.blockReader.BlockByNumber(ctx, roTx, end)
	if err != nil {
		log.Debug("[bor] Failed to get end block hash while whitelisting", "err", err)
		return hash, errEndBlock
	}
	if block == nil {
		log.Debug("[bor] Current header behind the end block", "block", end)
		return hash, errEndBlock
	}

	hash = fmt.Sprintf("%v", block.Hash())

	return hash, nil
}

// Stop the miner if the mining process is running and rewind back the chain
func rewindBack(head uint64, rewindTo uint64) {
	rewindLengthMeter.Set(head - rewindTo)

	// Chain cannot be rewinded from this routine
	// hence we are using a shared variable
	generics.BorMilestoneRewind.Store(&rewindTo)
}<|MERGE_RESOLUTION|>--- conflicted
+++ resolved
@@ -59,11 +59,7 @@
 	// check if we have the given blocks
 	currentBlock := rawdb.ReadCurrentBlockNumber(roTx)
 	if currentBlock == nil {
-<<<<<<< HEAD
-		log.Debug("[bor] no 'current block' marker yet: syncing", "incoming", str)
-=======
 		log.Debug("[bor] no current block marker yet: syncing...", "incoming", str)
->>>>>>> 7953e4d7
 		return hash, errMissingBlocks
 	}
 
