package bor

import (
	"bytes"
	"context"
	"encoding/hex"
	"encoding/json"
	"errors"
	"fmt"
	"io"
	"math"
	"math/big"
	"sort"
	"strconv"
	"sync"
	"sync/atomic"
	"time"

	lru "github.com/hashicorp/golang-lru/arc/v2"
	"github.com/ledgerwatch/log/v3"
	"github.com/xsleonard/go-merkle"
	"golang.org/x/crypto/sha3"
	"golang.org/x/sync/errgroup"

	"github.com/ledgerwatch/erigon-lib/chain"
	libcommon "github.com/ledgerwatch/erigon-lib/common"
	"github.com/ledgerwatch/erigon-lib/common/length"
	"github.com/ledgerwatch/erigon-lib/kv"
	"github.com/ledgerwatch/erigon/common"
	"github.com/ledgerwatch/erigon/consensus"
	"github.com/ledgerwatch/erigon/consensus/misc"
	"github.com/ledgerwatch/erigon/core/rawdb"
	"github.com/ledgerwatch/erigon/core/state"
	"github.com/ledgerwatch/erigon/core/types"
	"github.com/ledgerwatch/erigon/core/types/accounts"
	"github.com/ledgerwatch/erigon/crypto"
	"github.com/ledgerwatch/erigon/crypto/cryptopool"
	"github.com/ledgerwatch/erigon/eth/ethconfig/estimate"
	"github.com/ledgerwatch/erigon/params"
	"github.com/ledgerwatch/erigon/polygon/bor/borcfg"
	"github.com/ledgerwatch/erigon/polygon/bor/finality"
	"github.com/ledgerwatch/erigon/polygon/bor/finality/flags"
	"github.com/ledgerwatch/erigon/polygon/bor/finality/whitelist"
	"github.com/ledgerwatch/erigon/polygon/bor/statefull"
	"github.com/ledgerwatch/erigon/polygon/bor/valset"
	"github.com/ledgerwatch/erigon/polygon/heimdall"
	"github.com/ledgerwatch/erigon/rlp"
	"github.com/ledgerwatch/erigon/rpc"
	"github.com/ledgerwatch/erigon/turbo/services"
)

const (
	logInterval = 20 * time.Second
)

const (
	snapshotPersistInterval = 1024 // Number of blocks after which to persist the vote snapshot to the database
	inmemorySnapshots       = 128  // Number of recent vote snapshots to keep in memory
	inmemorySignatures      = 4096 // Number of recent block signatures to keep in memory
)

// Bor protocol constants.
var (
	defaultSprintLength = map[string]uint64{
		"0": 64,
	} // Default number of blocks after which to checkpoint and reset the pending votes

	uncleHash = types.CalcUncleHash(nil) // Always Keccak256(RLP([])) as uncles are meaningless outside of PoW.

	// diffInTurn = big.NewInt(2) // Block difficulty for in-turn signatures
	// diffNoTurn = big.NewInt(1) // Block difficulty for out-of-turn signatures

	validatorHeaderBytesLength = length.Addr + 20 // address + power

	// MaxCheckpointLength is the maximum number of blocks that can be requested for constructing a checkpoint root hash
	MaxCheckpointLength = uint64(math.Pow(2, 15))
)

// Various error messages to mark blocks invalid. These should be private to
// prevent engine specific errors from being referenced in the remainder of the
// codebase, inherently breaking if the engine is swapped out. Please put common
// error types into the consensus package.
var (
	// errUnknownBlock is returned when the list of signers is requested for a block
	// that is not part of the local blockchain.
	errUnknownBlock = errors.New("unknown block")

	// errInvalidCheckpointBeneficiary is returned if a checkpoint/epoch transition
	// block has a beneficiary set to non-zeroes.
	// errInvalidCheckpointBeneficiary = errors.New("beneficiary in checkpoint block non-zero")

	// errInvalidVote is returned if a nonce value is something else that the two
	// allowed constants of 0x00..0 or 0xff..f.
	// errInvalidVote = errors.New("vote nonce not 0x00..0 or 0xff..f")

	// errInvalidCheckpointVote is returned if a checkpoint/epoch transition block
	// has a vote nonce set to non-zeroes.
	// errInvalidCheckpointVote = errors.New("vote nonce in checkpoint block non-zero")

	// errMissingVanity is returned if a block's extra-data section is shorter than
	// 32 bytes, which is required to store the signer vanity.
	errMissingVanity = errors.New("extra-data 32 byte vanity prefix missing")

	// errMissingSignature is returned if a block's extra-data section doesn't seem
	// to contain a 65 byte secp256k1 signature.
	errMissingSignature = errors.New("extra-data 65 byte signature suffix missing")

	// errExtraValidators is returned if non-sprint-end block contain validator data in
	// their extra-data fields.
	errExtraValidators = errors.New("non-sprint-end block contains extra validator list")

	// errInvalidSprintValidators is returned if a block contains an
	// invalid list of validators (i.e. non divisible by 40 bytes).
	errInvalidSprintValidators = errors.New("invalid validator list on sprint end block")

	// errInvalidMixDigest is returned if a block's mix digest is non-zero.
	errInvalidMixDigest = errors.New("non-zero mix digest")

	// errInvalidUncleHash is returned if a block contains an non-empty uncle list.
	errInvalidUncleHash = errors.New("non empty uncle hash")

	// errInvalidDifficulty is returned if the difficulty of a block neither 1 or 2.
	errInvalidDifficulty = errors.New("invalid difficulty")

	// ErrInvalidTimestamp is returned if the timestamp of a block is lower than
	// the previous block's timestamp + the minimum block period.
	ErrInvalidTimestamp = errors.New("invalid timestamp")

	// errOutOfRangeChain is returned if an authorization list is attempted to
	// be modified via out-of-range or non-contiguous headers.
	errOutOfRangeChain = errors.New("out of range or non-contiguous chain")

	errUncleDetected     = errors.New("uncles not allowed")
	errUnknownValidators = errors.New("unknown validators")

	errUnknownSnapshot = errors.New("unknown snapshot")
)

// SignerFn is a signer callback function to request a header to be signed by a
// backing account.
type SignerFn func(signer libcommon.Address, mimeType string, message []byte) ([]byte, error)

// ecrecover extracts the Ethereum account address from a signed header.
func Ecrecover(header *types.Header, sigcache *lru.ARCCache[libcommon.Hash, libcommon.Address], c *borcfg.BorConfig) (libcommon.Address, error) {
	// If the signature's already cached, return that
	hash := header.Hash()
	if address, known := sigcache.Get(hash); known {
		return address, nil
	}
	// Retrieve the signature from the header extra-data
	if len(header.Extra) < types.ExtraSealLength {
		return libcommon.Address{}, errMissingSignature
	}

	signature := header.Extra[len(header.Extra)-types.ExtraSealLength:]

	// Recover the public key and the Ethereum address
	pubkey, err := crypto.Ecrecover(SealHash(header, c).Bytes(), signature)
	if err != nil {
		return libcommon.Address{}, err
	}
	var signer libcommon.Address
	copy(signer[:], crypto.Keccak256(pubkey[1:])[12:])

	sigcache.Add(hash, signer)

	return signer, nil
}

// SealHash returns the hash of a block prior to it being sealed.
func SealHash(header *types.Header, c *borcfg.BorConfig) (hash libcommon.Hash) {
	hasher := cryptopool.NewLegacyKeccak256()
	defer cryptopool.ReturnToPoolKeccak256(hasher)

	encodeSigHeader(hasher, header, c)
	hasher.Sum(hash[:0])

	return hash
}

func encodeSigHeader(w io.Writer, header *types.Header, c *borcfg.BorConfig) {
	enc := []interface{}{
		header.ParentHash,
		header.UncleHash,
		header.Coinbase,
		header.Root,
		header.TxHash,
		header.ReceiptHash,
		header.Bloom,
		header.Difficulty,
		header.Number,
		header.GasLimit,
		header.GasUsed,
		header.Time,
		header.Extra[:len(header.Extra)-65], // Yes, this will panic if extra is too short
		header.MixDigest,
		header.Nonce,
	}

	if c.IsJaipur(header.Number.Uint64()) {
		if header.BaseFee != nil {
			enc = append(enc, header.BaseFee)
		}
	}

	if err := rlp.Encode(w, enc); err != nil {
		panic("can't encode: " + err.Error())
	}
}

// CalcProducerDelay is the block delay algorithm based on block time, period, producerDelay and turn-ness of a signer
func CalcProducerDelay(number uint64, succession int, c *borcfg.BorConfig) uint64 {
	// When the block is the first block of the sprint, it is expected to be delayed by `producerDelay`.
	// That is to allow time for block propagation in the last sprint
	delay := c.CalculatePeriod(number)
	if number%c.CalculateSprintLength(number) == 0 {
		delay = c.CalculateProducerDelay(number)
	}

	if succession > 0 {
		delay += uint64(succession) * c.CalculateBackupMultiplier(number)
	}

	return delay
}

func MinNextBlockTime(parent *types.Header, succession int, config *borcfg.BorConfig) uint64 {
	return parent.Time + CalcProducerDelay(parent.Number.Uint64()+1, succession, config)
}

// ValidateHeaderTimeSignerSuccessionNumber - valset.ValidatorSet abstraction for unit tests
type ValidateHeaderTimeSignerSuccessionNumber interface {
	GetSignerSuccessionNumber(signer libcommon.Address, number uint64) (int, error)
}

func ValidateHeaderTime(
	header *types.Header,
	now time.Time,
	parent *types.Header,
	validatorSet ValidateHeaderTimeSignerSuccessionNumber,
	config *borcfg.BorConfig,
	signaturesCache *lru.ARCCache[libcommon.Hash, libcommon.Address],
) error {
	if header.Time > uint64(now.Unix()) {
		return consensus.ErrFutureBlock
	}

	if parent == nil {
		return nil
	}

	signer, err := Ecrecover(header, signaturesCache, config)
	if err != nil {
		return err
	}

	succession, err := validatorSet.GetSignerSuccessionNumber(signer, header.Number.Uint64())
	if err != nil {
		return err
	}

	if header.Time < MinNextBlockTime(parent, succession, config) {
		return &BlockTooSoonError{header.Number.Uint64(), succession}
	}

	return nil
}

// BorRLP returns the rlp bytes which needs to be signed for the bor
// sealing. The RLP to sign consists of the entire header apart from the 65 byte signature
// contained at the end of the extra data.
//
// Note, the method requires the extra data to be at least 65 bytes, otherwise it
// panics. This is done to avoid accidentally using both forms (signature present
// or not), which could be abused to produce different hashes for the same header.
func BorRLP(header *types.Header, c *borcfg.BorConfig) []byte {
	b := new(bytes.Buffer)
	encodeSigHeader(b, header, c)

	return b.Bytes()
}

// Bor is the matic-bor consensus engine
type Bor struct {
	chainConfig *chain.Config     // Chain config
	config      *borcfg.BorConfig // Consensus engine configuration parameters for bor consensus
	DB          kv.RwDB           // Database to store and retrieve snapshot checkpoints
	blockReader services.FullBlockReader

	Recents    *lru.ARCCache[libcommon.Hash, *Snapshot]         // Snapshots for recent block to speed up reorgs
	Signatures *lru.ARCCache[libcommon.Hash, libcommon.Address] // Signatures of recent blocks to speed up mining

	authorizedSigner atomic.Pointer[signer] // Ethereum address and sign function of the signing key

	execCtx context.Context // context of caller execution stage

	spanner                Spanner
	GenesisContractsClient GenesisContracts
	HeimdallClient         heimdall.HeimdallClient

	// scope event.SubscriptionScope
	// The fields below are for testing only
	fakeDiff bool // Skip difficulty verifications

	closeOnce           sync.Once
	logger              log.Logger
	closeCh             chan struct{} // Channel to signal the background processes to exit
	frozenSnapshotsInit sync.Once
	rootHashCache       *lru.ARCCache[string, string]
	headerProgress      HeaderProgress
}

type signer struct {
	signer libcommon.Address // Ethereum address of the signing key
	signFn SignerFn          // Signer function to authorize hashes with
}

// New creates a Matic Bor consensus engine.
func New(
	chainConfig *chain.Config,
	db kv.RwDB,
	blockReader services.FullBlockReader,
	spanner Spanner,
	heimdallClient heimdall.HeimdallClient,
	genesisContracts GenesisContracts,
	logger log.Logger,
) *Bor {
	// get bor config
	borConfig := chainConfig.Bor.(*borcfg.BorConfig)

	// Set any missing consensus parameters to their defaults
	if borConfig != nil && borConfig.CalculateSprintLength(0) == 0 {
		borConfig.Sprint = defaultSprintLength
	}

	// Allocate the snapshot caches and create the engine
	recents, _ := lru.NewARC[libcommon.Hash, *Snapshot](inmemorySnapshots)
	signatures, _ := lru.NewARC[libcommon.Hash, libcommon.Address](inmemorySignatures)

	c := &Bor{
		chainConfig:            chainConfig,
		config:                 borConfig,
		DB:                     db,
		blockReader:            blockReader,
		Recents:                recents,
		Signatures:             signatures,
		spanner:                spanner,
		GenesisContractsClient: genesisContracts,
		HeimdallClient:         heimdallClient,
		execCtx:                context.Background(),
		logger:                 logger,
		closeCh:                make(chan struct{}),
	}

	c.authorizedSigner.Store(&signer{
		libcommon.Address{},
		func(_ libcommon.Address, _ string, i []byte) ([]byte, error) {
			// return an error to prevent panics
			return nil, &valset.UnauthorizedSignerError{Number: 0, Signer: libcommon.Address{}.Bytes()}
		},
	})

	// make sure we can decode all the GenesisAlloc in the BorConfig.
	for key, genesisAlloc := range c.config.BlockAlloc {
		if _, err := types.DecodeGenesisAlloc(genesisAlloc); err != nil {
			panic(fmt.Sprintf("BUG: Block alloc '%s' in genesis is not correct: %v", key, err))
		}
	}

	return c
}

type rwWrapper struct {
	kv.RoDB
}

func (w rwWrapper) Update(ctx context.Context, f func(tx kv.RwTx) error) error {
	return fmt.Errorf("Update not implemented")
}

func (w rwWrapper) UpdateNosync(ctx context.Context, f func(tx kv.RwTx) error) error {
	return fmt.Errorf("UpdateNosync not implemented")
}

func (w rwWrapper) BeginRw(ctx context.Context) (kv.RwTx, error) {
	return nil, fmt.Errorf("BeginRw not implemented")
}

func (w rwWrapper) BeginRwNosync(ctx context.Context) (kv.RwTx, error) {
	return nil, fmt.Errorf("BeginRwNosync not implemented")
}

// This is used by the rpcdaemon and tests which need read only access to the provided data services
func NewRo(chainConfig *chain.Config, db kv.RoDB, blockReader services.FullBlockReader, spanner Spanner,
	genesisContracts GenesisContracts, logger log.Logger) *Bor {
	// get bor config
	borConfig := chainConfig.Bor.(*borcfg.BorConfig)

	// Set any missing consensus parameters to their defaults
	if borConfig != nil && borConfig.CalculateSprintLength(0) == 0 {
		borConfig.Sprint = defaultSprintLength
	}

	recents, _ := lru.NewARC[libcommon.Hash, *Snapshot](inmemorySnapshots)
	signatures, _ := lru.NewARC[libcommon.Hash, libcommon.Address](inmemorySignatures)

	return &Bor{
		chainConfig: chainConfig,
		config:      borConfig,
		DB:          rwWrapper{db},
		blockReader: blockReader,
		logger:      logger,
		Recents:     recents,
		Signatures:  signatures,
		execCtx:     context.Background(),
		closeCh:     make(chan struct{}),
	}
}

// Type returns underlying consensus engine
func (c *Bor) Type() chain.ConsensusName {
	return chain.BorConsensus
}

func (c *Bor) Config() *borcfg.BorConfig {
	return c.config
}

type HeaderProgress interface {
	Progress() uint64
}

func (c *Bor) HeaderProgress(p HeaderProgress) {
	c.headerProgress = p
}

// Author implements consensus.Engine, returning the Ethereum address recovered
// from the signature in the header's extra-data section.
// This is thread-safe (only access the header and config (which is never updated),
// as well as signatures, which are lru.ARCCache, which is thread-safe)
func (c *Bor) Author(header *types.Header) (libcommon.Address, error) {
	return Ecrecover(header, c.Signatures, c.config)
}

// VerifyHeader checks whether a header conforms to the consensus rules.
func (c *Bor) VerifyHeader(chain consensus.ChainHeaderReader, header *types.Header, seal bool) error {
	return c.verifyHeader(chain, header, nil)
}

// VerifyHeaders is similar to VerifyHeader, but verifies a batch of headers. The
// method returns a quit channel to abort the operations and a results channel to
// retrieve the async verifications (the order is that of the input slice).
func (c *Bor) VerifyHeaders(chain consensus.ChainHeaderReader, headers []*types.Header, _ []bool) (chan<- struct{}, <-chan error) {
	abort := make(chan struct{})
	results := make(chan error, len(headers))

	go func() {
		for i, header := range headers {
			err := c.verifyHeader(chain, header, headers[:i])

			select {
			case <-abort:
				return
			case results <- err:
			}
		}
	}()

	return abort, results
}

// verifyHeader checks whether a header conforms to the consensus rules.The
// caller may optionally pass in a batch of parents (ascending order) to avoid
// looking those up from the database. This is useful for concurrently verifying
// a batch of new headers.
func (c *Bor) verifyHeader(chain consensus.ChainHeaderReader, header *types.Header, parents []*types.Header) error {
	if header.Number == nil {
		return errUnknownBlock
	}
	number := header.Number.Uint64()

	// Don't waste time checking blocks from the future
	if header.Time > uint64(time.Now().Unix()) {
		return consensus.ErrFutureBlock
	}

	if err := ValidateHeaderUnusedFields(header); err != nil {
		return err
	}

	if err := ValidateHeaderExtraLength(header.Extra); err != nil {
		return err
	}
	if err := ValidateHeaderSprintValidators(header, c.config); err != nil {
		return err
	}

	// Ensure that the block's difficulty is meaningful (may not be correct at this point)
	if (number > 0) && (header.Difficulty == nil) {
		return errInvalidDifficulty
	}

	// All basic checks passed, verify cascading fields
	return c.verifyCascadingFields(chain, header, parents)
}

// ValidateHeaderExtraLength validates that the extra-data contains both the vanity and signature.
// header.Extra = header.Vanity + header.ProducerBytes (optional) + header.Seal
func ValidateHeaderExtraLength(extraBytes []byte) error {
	if len(extraBytes) < types.ExtraVanityLength {
		return errMissingVanity
	}

	if len(extraBytes) < types.ExtraVanityLength+types.ExtraSealLength {
		return errMissingSignature
	}

	return nil
}

// ValidateHeaderSprintValidators validates that the extra-data contains a validators list only in the last header of a sprint.
func ValidateHeaderSprintValidators(header *types.Header, config *borcfg.BorConfig) error {
	number := header.Number.Uint64()
	isSprintEnd := isSprintStart(number+1, config.CalculateSprintLength(number))
	validatorBytes := GetValidatorBytes(header, config)
	validatorBytesLen := len(validatorBytes)

	if !isSprintEnd && (validatorBytesLen != 0) {
		return errExtraValidators
	}
	if isSprintEnd && (validatorBytesLen%validatorHeaderBytesLength != 0) {
		return errInvalidSprintValidators
	}
	return nil
}

// ValidateHeaderUnusedFields validates that unused fields are empty.
func ValidateHeaderUnusedFields(header *types.Header) error {
	// Ensure that the mix digest is zero as we don't have fork protection currently
	if header.MixDigest != (libcommon.Hash{}) {
		return errInvalidMixDigest
	}

	// Ensure that the block doesn't contain any uncles which are meaningless in PoA
	if header.UncleHash != uncleHash {
		return errInvalidUncleHash
	}

	if header.WithdrawalsHash != nil {
		return consensus.ErrUnexpectedWithdrawals
	}

	return misc.VerifyAbsenceOfCancunHeaderFields(header)
}

// verifyCascadingFields verifies all the header fields that are not standalone,
// rather depend on a batch of previous headers. The caller may optionally pass
// in a batch of parents (ascending order) to avoid looking those up from the
// database. This is useful for concurrently verifying a batch of new headers.
func (c *Bor) verifyCascadingFields(chain consensus.ChainHeaderReader, header *types.Header, parents []*types.Header) error {
	// The genesis block is the always valid dead-end
	number := header.Number.Uint64()

	if number == 0 {
		return nil
	}

	// Ensure that the block's timestamp isn't too close to it's parent
	var parent *types.Header

	if len(parents) > 0 {
		parent = parents[len(parents)-1]
	} else {
		parent = chain.GetHeader(header.ParentHash, number-1)
	}

	if parent == nil || parent.Number.Uint64() != number-1 || parent.Hash() != header.ParentHash {
		return consensus.ErrUnknownAncestor
	}

	if parent.Time+c.config.CalculatePeriod(number) > header.Time {
		return ErrInvalidTimestamp
	}

	return ValidateHeaderGas(header, parent, chain.Config())
}

// ValidateHeaderGas validates GasUsed, GasLimit and BaseFee.
func ValidateHeaderGas(header *types.Header, parent *types.Header, chainConfig *chain.Config) error {
	// Verify that the gas limit is <= 2^63-1
	if header.GasLimit > params.MaxGasLimit {
		return fmt.Errorf("invalid gasLimit: have %v, max %v", header.GasLimit, params.MaxGasLimit)
	}

	// Verify that the gasUsed is <= gasLimit
	if header.GasUsed > header.GasLimit {
		return fmt.Errorf("invalid gasUsed: have %d, gasLimit %d", header.GasUsed, header.GasLimit)
	}

	if parent == nil {
		return nil
	}

	if !chainConfig.IsLondon(header.Number.Uint64()) {
		// Verify BaseFee not present before EIP-1559 fork.
		if header.BaseFee != nil {
			return fmt.Errorf("invalid baseFee before fork: have %d, want <nil>", header.BaseFee)
		}
		if err := misc.VerifyGaslimit(parent.GasLimit, header.GasLimit); err != nil {
			return err
		}
	} else if err := misc.VerifyEip1559Header(chainConfig, parent, header, false /*skipGasLimit*/); err != nil {
		// Verify the header's EIP-1559 attributes.
		return err
	}

	return nil
}

func (c *Bor) initFrozenSnapshot(chain consensus.ChainHeaderReader, number uint64, logEvery *time.Ticker) (snap *Snapshot, err error) {
	c.logger.Info("Initializing frozen snapshots to", "number", number)
	defer func() {
		c.logger.Info("Done initializing frozen snapshots to", "number", number, "err", err)
	}()

	// Special handling of the headers in the snapshot
	zeroHeader := chain.GetHeaderByNumber(0)

	if zeroHeader != nil {
		// get checkpoint data
		hash := zeroHeader.Hash()

		// get validators and current span
		var validators []*valset.Validator

		validators, err = c.spanner.GetCurrentValidators(0, c.authorizedSigner.Load().signer, chain)

		if err != nil {
			return nil, err
		}

		// new snap shot
		snap = NewSnapshot(c.config, c.Signatures, 0, hash, validators, c.logger)

		if err = snap.Store(c.DB); err != nil {
			return nil, err
		}

		c.logger.Info("Stored proposer snapshot to disk", "number", 0, "hash", hash)

		g := errgroup.Group{}
		g.SetLimit(estimate.AlmostAllCPUs())
		defer g.Wait()

		batchSize := 128 // must be < inmemorySignatures
		initialHeaders := make([]*types.Header, 0, batchSize)

		for i := uint64(1); i <= number; i++ {
			header := chain.GetHeaderByNumber(i)
			{
				// `snap.apply` bottleneck - is recover of signer.
				// to speedup: recover signer in background goroutines and save in `sigcache`
				// `batchSize` < `inmemorySignatures`: means all current batch will fit in cache - and `snap.apply` will find it there.
				snap := snap
				g.Go(func() error {
					_, _ = Ecrecover(header, snap.sigcache, snap.config)
					return nil
				})
			}
			initialHeaders = append(initialHeaders, header)
			if len(initialHeaders) == cap(initialHeaders) {
				snap, err = snap.Apply(nil, initialHeaders, c.logger)

				if err != nil {
					return nil, err
				}

				initialHeaders = initialHeaders[:0]
			}
			select {
			case <-logEvery.C:
				log.Info("Computing validator proposer prorities (forward)", "blockNum", i)
			default:
			}
		}

		if snap, err = snap.Apply(nil, initialHeaders, c.logger); err != nil {
			return nil, err
		}
	}

	return snap, nil
}

// snapshot retrieves the authorization snapshot at a given point in time.
func (c *Bor) snapshot(chain consensus.ChainHeaderReader, number uint64, hash libcommon.Hash, parents []*types.Header) (*Snapshot, error) {
	logEvery := time.NewTicker(logInterval)
	defer logEvery.Stop()
	// Search for a snapshot in memory or on disk for checkpoints
	var snap *Snapshot

	headers := make([]*types.Header, 0, 16)

	//nolint:govet
	for snap == nil {
		// If an in-memory snapshot was found, use that
		if s, ok := c.Recents.Get(hash); ok {
			snap = s
			break
		}

		// If an on-disk snapshot can be found, use that
		if number%snapshotPersistInterval == 0 {
			if s, err := LoadSnapshot(c.config, c.Signatures, c.DB, hash); err == nil {
				c.logger.Trace("Loaded snapshot from disk", "number", number, "hash", hash)

				snap = s
				break
			}
		}

		// No snapshot for this header, gather the header and move backward
		var header *types.Header
		if len(parents) > 0 {
			// If we have explicit parents, pick from there (enforced)
			header = parents[len(parents)-1]
			if header.Hash() != hash || header.Number.Uint64() != number {
				return nil, consensus.ErrUnknownAncestor
			}

			parents = parents[:len(parents)-1]
		} else {
			// No explicit parents (or no more left), reach out to the database
			if chain == nil {
				break
			}

			header = chain.GetHeader(hash, number)

			if header == nil {
				return nil, consensus.ErrUnknownAncestor
			}
		}

		if number == 0 {
			break
		}

		headers = append(headers, header)
		number, hash = number-1, header.ParentHash

		if chain != nil && number < chain.FrozenBlocks() {
			break
		}

		select {
		case <-logEvery.C:
			log.Info("Gathering headers for validator proposer prorities (backwards)", "blockNum", number)
		default:
		}
	}

	if snap == nil && chain != nil && number <= chain.FrozenBlocks() {
		var err error
		c.frozenSnapshotsInit.Do(func() {
			snap, err = c.initFrozenSnapshot(chain, number, logEvery)
		})

		if err != nil {
			return nil, err
		}
	}

	// check if snapshot is nil
	if snap == nil {
		return nil, fmt.Errorf("%w at block number %v", errUnknownSnapshot, number)
	}

	// Previous snapshot found, apply any pending headers on top of it
	for i := 0; i < len(headers)/2; i++ {
		headers[i], headers[len(headers)-1-i] = headers[len(headers)-1-i], headers[i]
	}

	var err error
	if snap, err = snap.Apply(nil, headers, c.logger); err != nil {
		return nil, err
	}

	c.Recents.Add(snap.Hash, snap)

	// If we've generated a new persistent snapshot, save to disk
	if snap.Number%snapshotPersistInterval == 0 && len(headers) > 0 {
		if err = snap.Store(c.DB); err != nil {
			return nil, err
		}

		c.logger.Trace("Stored proposer snapshot to disk", "number", snap.Number, "hash", snap.Hash)
	}

	return snap, err
}

// VerifyUncles implements consensus.Engine, always returning an error for any
// uncles as this consensus mechanism doesn't permit uncles.
func (c *Bor) VerifyUncles(_ consensus.ChainReader, _ *types.Header, uncles []*types.Header) error {
	if len(uncles) > 0 {
		return errUncleDetected
	}

	return nil
}

// VerifySeal implements consensus.Engine, checking whether the signature contained
// in the header satisfies the consensus protocol requirements.
func (c *Bor) VerifySeal(chain consensus.ChainHeaderReader, header *types.Header) error {
	snap, err := c.snapshot(chain, header.Number.Uint64()-1, header.ParentHash, nil)
	if err != nil {
		return err
	}
	return c.verifySeal(chain, header, nil, snap)
}

// verifySeal checks whether the signature contained in the header satisfies the
// consensus protocol requirements. The method accepts an optional list of parent
// headers that aren't yet part of the local blockchain to generate the snapshots
// from.
func (c *Bor) verifySeal(chain consensus.ChainHeaderReader, header *types.Header, parents []*types.Header, snap *Snapshot) error {
	// Verifying the genesis block is not supported
	number := header.Number.Uint64()
	if number == 0 {
		return errUnknownBlock
	}

	var parent *types.Header
	if len(parents) > 0 { // if parents is nil, len(parents) is zero
		parent = parents[len(parents)-1]
	} else if number > 0 {
		parent = chain.GetHeader(header.ParentHash, number-1)
	}

	if err := ValidateHeaderTime(header, time.Now(), parent, snap.ValidatorSet, c.config, c.Signatures); err != nil {
		return err
	}

	// Ensure that the difficulty corresponds to the turn-ness of the signer
	if !c.fakeDiff {
		signer, err := Ecrecover(header, c.Signatures, c.config)
		if err != nil {
			return err
		}

		difficulty := snap.Difficulty(signer)
		if header.Difficulty.Uint64() != difficulty {
			return &WrongDifficultyError{number, difficulty, header.Difficulty.Uint64(), signer.Bytes()}
		}
	}

	return nil
}

// Prepare implements consensus.Engine, preparing all the consensus fields of the
// header for running the transactions on top.
func (c *Bor) Prepare(chain consensus.ChainHeaderReader, header *types.Header, state *state.IntraBlockState) error {
	// If the block isn't a checkpoint, cast a random vote (good enough for now)
	header.Coinbase = libcommon.Address{}
	header.Nonce = types.BlockNonce{}

	number := header.Number.Uint64()
	// Assemble the validator snapshot to check which votes make sense
	snap, err := c.snapshot(chain, number-1, header.ParentHash, nil)
	if err != nil {
		return err
	}

	// Set the correct difficulty
	header.Difficulty = new(big.Int).SetUint64(snap.Difficulty(c.authorizedSigner.Load().signer))

	// Ensure the extra data has all it's components
	if len(header.Extra) < types.ExtraVanityLength {
		header.Extra = append(header.Extra, bytes.Repeat([]byte{0x00}, types.ExtraVanityLength-len(header.Extra))...)
	}

	header.Extra = header.Extra[:types.ExtraVanityLength]

	// get validator set if number
	// Note: headers.Extra has producer set and not validator set. The bor
	// client calls `GetCurrentValidators` because it makes a contract call
	// where it fetches producers internally. As we fetch data from span
	// in Erigon, use directly the `GetCurrentProducers` function.
	if isSprintStart(number+1, c.config.CalculateSprintLength(number)) {
		spanID := uint64(heimdall.SpanIdAt(number + 1))
		newValidators, err := c.spanner.GetCurrentProducers(spanID, c.authorizedSigner.Load().signer, chain)
		if err != nil {
			return errUnknownValidators
		}

		// sort validator by address
		sort.Sort(valset.ValidatorsByAddress(newValidators))

		if c.config.IsNapoli(header.Number.Uint64()) { // PIP-16: Transaction Dependency Data
			var tempValidatorBytes []byte

			for _, validator := range newValidators {
				tempValidatorBytes = append(tempValidatorBytes, validator.HeaderBytes()...)
			}

			blockExtraData := &BlockExtraData{
				ValidatorBytes: tempValidatorBytes,
				TxDependency:   nil,
			}

			blockExtraDataBytes, err := rlp.EncodeToBytes(blockExtraData)
			if err != nil {
				log.Error("error while encoding block extra data: %v", err)
				return fmt.Errorf("error while encoding block extra data: %v", err)
			}

			header.Extra = append(header.Extra, blockExtraDataBytes...)
		} else {
			for _, validator := range newValidators {
				header.Extra = append(header.Extra, validator.HeaderBytes()...)
			}
		}
	} else if c.config.IsNapoli(header.Number.Uint64()) { // PIP-16: Transaction Dependency Data
		blockExtraData := &BlockExtraData{
			ValidatorBytes: nil,
			TxDependency:   nil,
		}

		blockExtraDataBytes, err := rlp.EncodeToBytes(blockExtraData)
		if err != nil {
			log.Error("error while encoding block extra data: %v", err)
			return fmt.Errorf("error while encoding block extra data: %v", err)
		}

		header.Extra = append(header.Extra, blockExtraDataBytes...)
	}

	// add extra seal space
	header.Extra = append(header.Extra, make([]byte, types.ExtraSealLength)...)

	// Mix digest is reserved for now, set to empty
	header.MixDigest = libcommon.Hash{}

	// Ensure the timestamp has the correct delay
	parent := chain.GetHeader(header.ParentHash, number-1)
	if parent == nil {
		return consensus.ErrUnknownAncestor
	}

	var succession int
	signer := c.authorizedSigner.Load().signer
	// if signer is not empty
	if !bytes.Equal(signer.Bytes(), libcommon.Address{}.Bytes()) {
		succession, err = snap.ValidatorSet.GetSignerSuccessionNumber(signer, number)
		if err != nil {
			return err
		}
	}

	header.Time = MinNextBlockTime(parent, succession, c.config)
	if header.Time < uint64(time.Now().Unix()) {
		header.Time = uint64(time.Now().Unix())
	}

	return nil
}

func (c *Bor) CalculateRewards(config *chain.Config, header *types.Header, uncles []*types.Header, syscall consensus.SystemCall,
) ([]consensus.Reward, error) {
	return []consensus.Reward{}, nil
}

// Finalize implements consensus.Engine, ensuring no uncles are set, nor block
// rewards given.
func (c *Bor) Finalize(config *chain.Config, header *types.Header, state *state.IntraBlockState,
	txs types.Transactions, uncles []*types.Header, r types.Receipts, withdrawals []*types.Withdrawal,
	chain consensus.ChainReader, syscall consensus.SystemCall, logger log.Logger,
) (types.Transactions, types.Receipts, error) {
	headerNumber := header.Number.Uint64()

	if withdrawals != nil || header.WithdrawalsHash != nil {
		return nil, nil, consensus.ErrUnexpectedWithdrawals
	}

	if isSprintStart(headerNumber, c.config.CalculateSprintLength(headerNumber)) {
		cx := statefull.ChainContext{Chain: chain, Bor: c}

		if c.blockReader != nil {
			// check and commit span
			if err := c.checkAndCommitSpan(state, header, cx, syscall); err != nil {
				err := fmt.Errorf("Finalize.checkAndCommitSpan: %w", err)
				c.logger.Error("[bor] committing span", "err", err)
				return nil, types.Receipts{}, err
			}
			// commit states
			if err := c.CommitStates(state, header, cx, syscall); err != nil {
				err := fmt.Errorf("Finalize.CommitStates: %w", err)
				c.logger.Error("[bor] Error while committing states", "err", err)
				return nil, types.Receipts{}, err
			}
		}
	}

	if err := c.changeContractCodeIfNeeded(headerNumber, state); err != nil {
		c.logger.Error("[bor] Error changing contract code", "err", err)
		return nil, types.Receipts{}, err
	}

	// No block rewards in PoA, so the state remains as is and uncles are dropped
	// header.Root = state.IntermediateRoot(chain.Config().IsSpuriousDragon(header.Number.Uint64()))
	header.UncleHash = types.CalcUncleHash(nil)

	// Set state sync data to blockchain
	// bc := chain.(*core.BlockChain)
	// bc.SetStateSync(stateSyncData)
	return nil, types.Receipts{}, nil
}

func (c *Bor) changeContractCodeIfNeeded(headerNumber uint64, state *state.IntraBlockState) error {
	for blockNumber, genesisAlloc := range c.config.BlockAlloc {
		if blockNumber == strconv.FormatUint(headerNumber, 10) {
			allocs, err := types.DecodeGenesisAlloc(genesisAlloc)
			if err != nil {
				return fmt.Errorf("failed to decode genesis alloc: %v", err)
			}

			for addr, account := range allocs {
				c.logger.Trace("[bor] change contract code", "address", addr)
				state.SetCode(addr, account.Code)
			}
		}
	}

	return nil
}

// FinalizeAndAssemble implements consensus.Engine, ensuring no uncles are set,
// nor block rewards given, and returns the final block.
func (c *Bor) FinalizeAndAssemble(chainConfig *chain.Config, header *types.Header, state *state.IntraBlockState,
	txs types.Transactions, uncles []*types.Header, receipts types.Receipts, withdrawals []*types.Withdrawal,
	chain consensus.ChainReader, syscall consensus.SystemCall, call consensus.Call, logger log.Logger,
) (*types.Block, types.Transactions, types.Receipts, error) {
	// stateSyncData := []*types.StateSyncData{}

	headerNumber := header.Number.Uint64()

	if withdrawals != nil || header.WithdrawalsHash != nil {
		return nil, nil, nil, consensus.ErrUnexpectedWithdrawals
	}

	if isSprintStart(headerNumber, c.config.CalculateSprintLength(headerNumber)) {
		cx := statefull.ChainContext{Chain: chain, Bor: c}

		if c.blockReader != nil {
			// check and commit span
			if err := c.checkAndCommitSpan(state, header, cx, syscall); err != nil {
				err := fmt.Errorf("FinalizeAndAssemble.checkAndCommitSpan: %w", err)
				c.logger.Error("[bor] committing span", "err", err)
				return nil, nil, types.Receipts{}, err
			}
			// commit states
			if err := c.CommitStates(state, header, cx, syscall); err != nil {
				err := fmt.Errorf("FinalizeAndAssemble.CommitStates: %w", err)
				c.logger.Error("[bor] committing states", "err", err)
				return nil, nil, types.Receipts{}, err
			}
		}
	}

	if err := c.changeContractCodeIfNeeded(headerNumber, state); err != nil {
		c.logger.Error("[bor] Error changing contract code", "err", err)
		return nil, nil, types.Receipts{}, err
	}

	// No block rewards in PoA, so the state remains as is and uncles are dropped
	// header.Root = state.IntermediateRoot(chain.Config().IsSpuriousDragon(header.Number))
	header.UncleHash = types.CalcUncleHash(nil)

	// Assemble block
	block := types.NewBlock(header, txs, nil, receipts, withdrawals)

	// set state sync
	// bc := chain.(*core.BlockChain)
	// bc.SetStateSync(stateSyncData)

	// return the final block for sealing
	return block, txs, receipts, nil
}

func (c *Bor) GenerateSeal(chain consensus.ChainHeaderReader, currnt, parent *types.Header, call consensus.Call) []byte {
	return nil
}

func (c *Bor) Initialize(config *chain.Config, chain consensus.ChainHeaderReader, header *types.Header,
	state *state.IntraBlockState, syscall consensus.SysCallCustom, logger log.Logger) {
}

// Authorize injects a private key into the consensus engine to mint new blocks
// with.
func (c *Bor) Authorize(currentSigner libcommon.Address, signFn SignerFn) {
	c.authorizedSigner.Store(&signer{
		signer: currentSigner,
		signFn: signFn,
	})
}

// Seal implements consensus.Engine, attempting to create a sealed block using
// the local signing credentials.
func (c *Bor) Seal(chain consensus.ChainHeaderReader, block *types.Block, results chan<- *types.Block, stop <-chan struct{}) error {
	header := block.Header()
	// Sealing the genesis block is not supported
	number := header.Number.Uint64()

	if number == 0 {
		return errUnknownBlock
	}

	// For 0-period chains, refuse to seal empty blocks (no reward but would spin sealing)
	if c.config.CalculatePeriod(number) == 0 && len(block.Transactions()) == 0 {
		c.logger.Trace("[bor] Sealing paused, waiting for transactions")
		return nil
	}

	// Don't hold the signer fields for the entire sealing procedure
	currentSigner := c.authorizedSigner.Load()
	signer, signFn := currentSigner.signer, currentSigner.signFn

	snap, err := c.snapshot(chain, number-1, header.ParentHash, nil)
	if err != nil {
		return err
	}

	successionNumber, err := snap.ValidatorSet.GetSignerSuccessionNumber(signer, number)
	if err != nil {
		return err
	}

	// Sweet, the protocol permits us to sign the block, wait for our time
	delay := time.Until(time.Unix(int64(header.Time), 0))
	// wiggle was already accounted for in header.Time, this is just for logging
	wiggle := time.Duration(successionNumber) * time.Duration(c.config.CalculateBackupMultiplier(number)) * time.Second

	// Sign all the things!
	sighash, err := signFn(signer, accounts.MimetypeBor, BorRLP(header, c.config))
	if err != nil {
		return err
	}
	copy(header.Extra[len(header.Extra)-types.ExtraSealLength:], sighash)

	go func() {
		// Wait until sealing is terminated or delay timeout.
		c.logger.Info("[bor] Waiting for slot to sign and propagate", "number", number, "hash", header.Hash, "delay", common.PrettyDuration(delay), "TxCount", block.Transactions().Len(), "Signer", signer)

		select {
		case <-stop:
			c.logger.Info("[bor] Stopped sealing operation for block", "number", number)
			results <- nil
			return
		case <-time.After(delay):

			if c.headerProgress != nil && c.headerProgress.Progress() >= number {
				c.logger.Info("Discarding sealing operation for block", "number", number)
				results <- nil
				return
			}

			if wiggle > 0 {
				c.logger.Info(
					"[bor] Sealed out-of-turn",
					"number", number,
					"wiggle", common.PrettyDuration(wiggle),
					"delay", delay,
					"headerDifficulty", header.Difficulty,
					"signer", signer.Hex(),
				)
			} else {
				c.logger.Info(
					"[bor] Sealed in-turn",
					"number", number,
					"delay", delay,
					"headerDifficulty", header.Difficulty,
					"signer", signer.Hex(),
				)
			}
		}
		select {
		case results <- block.WithSeal(header):
		default:
			c.logger.Warn("Sealing result was not read by miner", "number", number, "sealhash", SealHash(header, c.config))
		}
	}()
	return nil
}

// IsValidator returns true if this instance is the validator for this block
func (c *Bor) IsValidator(header *types.Header) (bool, error) {
	number := header.Number.Uint64()

	if number == 0 {
		return false, nil
	}

	snap, err := c.snapshot(nil, number-1, header.ParentHash, nil)

	if err != nil {
		if errors.Is(err, errUnknownSnapshot) {
			return false, nil
		}

		return false, err
	}

	currentSigner := c.authorizedSigner.Load()

	return snap.ValidatorSet.HasAddress(currentSigner.signer), nil
}

// IsProposer returns true if this instance is the proposer for this block
func (c *Bor) IsProposer(header *types.Header) (bool, error) {
	number := header.Number.Uint64()
	if number == 0 {
		return false, nil
	}

	snap, err := c.snapshot(nil, number-1, header.ParentHash, nil)
	if err != nil {
		return false, err
	}

	signer := c.authorizedSigner.Load().signer
	successionNumber, err := snap.ValidatorSet.GetSignerSuccessionNumber(signer, number)
	return successionNumber == 0, err
}

// CalcDifficulty is the difficulty adjustment algorithm. It returns the difficulty
// that a new block should have based on the previous blocks in the chain and the
// current signer.
func (c *Bor) CalcDifficulty(chain consensus.ChainHeaderReader, _, _ uint64, _ *big.Int, parentNumber uint64, parentHash, _ libcommon.Hash, _ uint64) *big.Int {
	snap, err := c.snapshot(chain, parentNumber, parentHash, nil)
	if err != nil {
		return nil
	}

	return new(big.Int).SetUint64(snap.Difficulty(c.authorizedSigner.Load().signer))
}

// SealHash returns the hash of a block prior to it being sealed.
func (c *Bor) SealHash(header *types.Header) libcommon.Hash {
	return SealHash(header, c.config)
}

func (c *Bor) IsServiceTransaction(sender libcommon.Address, syscall consensus.SystemCall) bool {
	return false
}

// Depricated: To get the API use jsonrpc.APIList
func (c *Bor) APIs(chain consensus.ChainHeaderReader) []rpc.API {
	return []rpc.API{}
}

type FinalityAPI interface {
	GetRootHash(start uint64, end uint64) (string, error)
}

type FinalityAPIFunc func(start uint64, end uint64) (string, error)

func (f FinalityAPIFunc) GetRootHash(start uint64, end uint64) (string, error) {
	return f(start, end)
}

func (c *Bor) Start(chainDB kv.RwDB) {
	if flags.Milestone {
		whitelist.RegisterService(c.DB)
		finality.Whitelist(c.HeimdallClient, c.DB, chainDB, c.blockReader, c.logger,
			FinalityAPIFunc(func(start uint64, end uint64) (string, error) {
				ctx := context.Background()
				tx, err := chainDB.BeginRo(ctx)
				if err != nil {
					return "", err
				}
				defer tx.Rollback()

				return c.GetRootHash(ctx, tx, start, end)
			}), c.closeCh)
	}
}

func (c *Bor) Close() error {
	c.closeOnce.Do(func() {
		if c.DB != nil {
			c.DB.Close()
		}

		if c.HeimdallClient != nil {
			c.HeimdallClient.Close()
		}
		// Close all bg processes
		close(c.closeCh)
	})

	return nil
}

func (c *Bor) checkAndCommitSpan(
	state *state.IntraBlockState,
	header *types.Header,
	chain statefull.ChainContext,
	syscall consensus.SystemCall,
) error {
	headerNumber := header.Number.Uint64()

	currentSpan, err := c.spanner.GetCurrentSpan(syscall)
	if err != nil {
		return err
	}

	// Whenever `checkAndCommitSpan` is called for the first time, during the start of 'technically'
	// second sprint, we need the 0th as well as the 1st span. The contract returns an empty
	// span (i.e. all fields set to 0). Span 0 doesn't need to be committed explicitly and
	// is committed eventually when we commit 1st span (as per the contract). The check below
	// takes care of that and commits the 1st span (hence the `currentSpan.Id+1` param).
	if currentSpan.EndBlock == 0 {
		return c.fetchAndCommitSpan(uint64(currentSpan.Id+1), state, header, chain, syscall)
	}

	// For subsequent calls, commit the next span on the first block of the last sprint of a span
	sprintLength := c.config.CalculateSprintLength(headerNumber)
	if currentSpan.EndBlock > sprintLength && currentSpan.EndBlock-sprintLength+1 == headerNumber {
		return c.fetchAndCommitSpan(uint64(currentSpan.Id+1), state, header, chain, syscall)
	}

	return nil
}

func (c *Bor) fetchAndCommitSpan(
	newSpanID uint64,
	state *state.IntraBlockState,
	header *types.Header,
	chain statefull.ChainContext,
	syscall consensus.SystemCall,
) error {
	var heimdallSpan heimdall.Span

	if c.HeimdallClient == nil {
		// fixme: move to a new mock or fake and remove c.HeimdallClient completely
		s, err := c.getNextHeimdallSpanForTest(newSpanID, state, header, chain, syscall)
		if err != nil {
			return err
		}

		heimdallSpan = *s
	} else {
		spanJson := chain.Chain.BorSpan(newSpanID)
		if err := json.Unmarshal(spanJson, &heimdallSpan); err != nil {
			return err
		}
	}

	// check if chain id matches with heimdall span
	if heimdallSpan.ChainID != c.chainConfig.ChainID.String() {
		return fmt.Errorf(
			"chain id proposed span, %s, and bor chain id, %s, doesn't match",
			heimdallSpan.ChainID,
			c.chainConfig.ChainID.String(),
		)
	}

	return c.spanner.CommitSpan(heimdallSpan, syscall)
}

func (c *Bor) GetRootHash(ctx context.Context, tx kv.Tx, start, end uint64) (string, error) {
	length := end - start + 1
	if length > MaxCheckpointLength {
		return "", &MaxCheckpointLengthExceededError{Start: start, End: end}
	}

	cacheKey := strconv.FormatUint(start, 10) + "-" + strconv.FormatUint(end, 10)

	if c.rootHashCache == nil {
		c.rootHashCache, _ = lru.NewARC[string, string](100)
	}

	if root, known := c.rootHashCache.Get(cacheKey); known {
		return root, nil
	}

	header := rawdb.ReadCurrentHeader(tx)
	var currentHeaderNumber uint64 = 0
	if header == nil {
		return "", &valset.InvalidStartEndBlockError{Start: start, End: end, CurrentHeader: currentHeaderNumber}
	}
	currentHeaderNumber = header.Number.Uint64()
	if start > end || end > currentHeaderNumber {
		return "", &valset.InvalidStartEndBlockError{Start: start, End: end, CurrentHeader: currentHeaderNumber}
	}
	blockHeaders := make([]*types.Header, length)
	for number := start; number <= end; number++ {
		blockHeaders[number-start], _ = c.getHeaderByNumber(ctx, tx, number)
	}

	hash, err := ComputeHeadersRootHash(blockHeaders)
	if err != nil {
		return "", err
	}

	hashStr := hex.EncodeToString(hash)
	c.rootHashCache.Add(cacheKey, hashStr)
	return hashStr, nil
}

func ComputeHeadersRootHash(blockHeaders []*types.Header) ([]byte, error) {
	headers := make([][32]byte, NextPowerOfTwo(uint64(len(blockHeaders))))
	for i := 0; i < len(blockHeaders); i++ {
		blockHeader := blockHeaders[i]
		header := crypto.Keccak256(AppendBytes32(
			blockHeader.Number.Bytes(),
			new(big.Int).SetUint64(blockHeader.Time).Bytes(),
			blockHeader.TxHash.Bytes(),
			blockHeader.ReceiptHash.Bytes(),
		))

		var arr [32]byte
		copy(arr[:], header)
		headers[i] = arr
	}
	tree := merkle.NewTreeWithOpts(merkle.TreeOptions{EnableHashSorting: false, DisableHashLeaves: true})
	if err := tree.Generate(Convert(headers), sha3.NewLegacyKeccak256()); err != nil {
		return nil, err
	}

	return tree.Root().Hash, nil
}

func (c *Bor) getHeaderByNumber(ctx context.Context, tx kv.Tx, number uint64) (*types.Header, error) {
	header, err := c.blockReader.HeaderByNumber(ctx, tx, number)
	if err != nil {
		return nil, err
	}
	if header == nil {
		return nil, fmt.Errorf("[bor] header not found: %d", number)
	}
	return header, nil
}

// CommitStates commit states
func (c *Bor) CommitStates(
	state *state.IntraBlockState,
	header *types.Header,
	chain statefull.ChainContext,
	syscall consensus.SystemCall,
) error {
	events := chain.Chain.BorEventsByBlock(header.Hash(), header.Number.Uint64())

<<<<<<< HEAD
	// header.Number.Uint64() == 48077376
	if len(events) == 50 {
		blockNum := header.Number.Uint64()
		log.Warn("[dbg] fallback to remote bor events", "blockNum", blockNum)

		var to time.Time
		if c.config.IsIndore(blockNum) {
			stateSyncDelay := c.config.CalculateStateSyncDelay(blockNum)
			to = time.Unix(int64(header.Time-stateSyncDelay), 0)
		} else {
			pHeader := chain.Chain.GetHeaderByNumber(blockNum - c.config.CalculateSprintLength(blockNum))
			to = time.Unix(int64(pHeader.Time), 0)
		}

		startEventID := chain.Chain.BorStartEventID(blockNum)
		remote, err := c.HeimdallClient.FetchStateSyncEvents(context.Background(), startEventID, to, 0)
		if err != nil {
			return err
		}
		if len(remote) > 0 {
			chainID := c.chainConfig.ChainID.String()

			var merged []*heimdall.EventRecordWithTime
			events = events[:0]
			for _, event := range remote {
				if event.ChainID != chainID {
					continue
				}
				if event.Time.After(to) {
					continue
				}
				merged = append(merged, event)
			}

			for _, ev := range merged {
				eventRecordWithoutTime := ev.BuildEventRecord()

				recordBytes, err := rlp.EncodeToBytes(eventRecordWithoutTime)
				if err != nil {
					panic(err)
				}

				data, err := stateReceiverABI.Pack("commitState", big.NewInt(ev.Time.Unix()), recordBytes)
				if err != nil {
					panic(err)
				}
				events = append(events, data)
			}
		}
	}

=======
>>>>>>> 68ff4fbd
	for _, event := range events {
		if err := c.GenesisContractsClient.CommitState(event, syscall); err != nil {
			return err
		}
	}
	return nil
}

func (c *Bor) SetHeimdallClient(h heimdall.HeimdallClient) {
	c.HeimdallClient = h
}

//
// Private methods
//

func (c *Bor) getNextHeimdallSpanForTest(
	newSpanID uint64,
	state *state.IntraBlockState,
	header *types.Header,
	chain statefull.ChainContext,
	syscall consensus.SystemCall,
) (*heimdall.Span, error) {
	headerNumber := header.Number.Uint64()

	spanBor, err := c.spanner.GetCurrentSpan(syscall)
	if err != nil {
		return nil, err
	}

	// Retrieve the snapshot needed to verify this header and cache it
	snap, err := c.snapshot(chain.Chain, headerNumber-1, header.ParentHash, nil)
	if err != nil {
		return nil, err
	}

	// new span
	spanBor.Id = heimdall.SpanId(newSpanID)
	if spanBor.EndBlock == 0 {
		spanBor.StartBlock = 256
	} else {
		spanBor.StartBlock = spanBor.EndBlock + 1
	}

	spanBor.EndBlock = spanBor.StartBlock + (100 * c.config.CalculateSprintLength(headerNumber)) - 1

	selectedProducers := make([]valset.Validator, len(snap.ValidatorSet.Validators))
	for i, v := range snap.ValidatorSet.Validators {
		selectedProducers[i] = *v
	}

	heimdallSpan := *spanBor

	heimdallSpan.ValidatorSet = *snap.ValidatorSet
	heimdallSpan.SelectedProducers = selectedProducers
	heimdallSpan.ChainID = c.chainConfig.ChainID.String()

	return &heimdallSpan, nil
}

func validatorContains(a []*valset.Validator, x *valset.Validator) (*valset.Validator, bool) {
	for _, n := range a {
		if bytes.Equal(n.Address.Bytes(), x.Address.Bytes()) {
			return n, true
		}
	}

	return nil, false
}

func getUpdatedValidatorSet(oldValidatorSet *valset.ValidatorSet, newVals []*valset.Validator, logger log.Logger) *valset.ValidatorSet {
	v := oldValidatorSet
	oldVals := v.Validators

	changes := make([]*valset.Validator, 0, len(oldVals))

	for _, ov := range oldVals {
		if f, ok := validatorContains(newVals, ov); ok {
			ov.VotingPower = f.VotingPower
		} else {
			ov.VotingPower = 0
		}

		changes = append(changes, ov)
	}

	for _, nv := range newVals {
		if _, ok := validatorContains(changes, nv); !ok {
			changes = append(changes, nv)
		}
	}

	if err := v.UpdateWithChangeSet(changes); err != nil {
		logger.Error("[bor] Error while updating change set", "error", err)
	}

	return v
}

func isSprintStart(number, sprint uint64) bool {
	return number%sprint == 0
}

// In bor, RLP encoding of BlockExtraData will be stored in the Extra field in the header
type BlockExtraData struct {
	// Validator bytes of bor
	ValidatorBytes []byte

	// length of TxDependency          ->   n (n = number of transactions in the block)
	// length of TxDependency[i]       ->   k (k = a whole number)
	// k elements in TxDependency[i]   ->   transaction indexes on which transaction i is dependent on
	TxDependency [][]uint64
}

// Returns the Block-STM Transaction Dependency from the block header
func GetTxDependency(b *types.Block) [][]uint64 {
	tempExtra := b.Extra()

	if len(tempExtra) < types.ExtraVanityLength+types.ExtraSealLength {
		log.Error("length of extra less is than vanity and seal")
		return nil
	}

	var blockExtraData BlockExtraData

	if err := rlp.DecodeBytes(tempExtra[types.ExtraVanityLength:len(tempExtra)-types.ExtraSealLength], &blockExtraData); err != nil {
		log.Error("error while decoding block extra data", "err", err)
		return nil
	}

	return blockExtraData.TxDependency
}

func GetValidatorBytes(h *types.Header, config *borcfg.BorConfig) []byte {
	tempExtra := h.Extra

	if !config.IsNapoli(h.Number.Uint64()) {
		return tempExtra[types.ExtraVanityLength : len(tempExtra)-types.ExtraSealLength]
	}

	if len(tempExtra) < types.ExtraVanityLength+types.ExtraSealLength {
		log.Error("length of extra less is than vanity and seal")
		return nil
	}

	var blockExtraData BlockExtraData
	if err := rlp.DecodeBytes(tempExtra[types.ExtraVanityLength:len(tempExtra)-types.ExtraSealLength], &blockExtraData); err != nil {
		log.Error("error while decoding block extra data", "err", err)
		return nil
	}

	return blockExtraData.ValidatorBytes
}<|MERGE_RESOLUTION|>--- conflicted
+++ resolved
@@ -1452,8 +1452,6 @@
 ) error {
 	events := chain.Chain.BorEventsByBlock(header.Hash(), header.Number.Uint64())
 
-<<<<<<< HEAD
-	// header.Number.Uint64() == 48077376
 	if len(events) == 50 {
 		blockNum := header.Number.Uint64()
 		log.Warn("[dbg] fallback to remote bor events", "blockNum", blockNum)
@@ -1504,8 +1502,6 @@
 		}
 	}
 
-=======
->>>>>>> 68ff4fbd
 	for _, event := range events {
 		if err := c.GenesisContractsClient.CommitState(event, syscall); err != nil {
 			return err
