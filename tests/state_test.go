--- conflicted
+++ resolved
@@ -52,11 +52,7 @@
 	st.skipLoad(`.*vmPerformance/loop.*`)
 
 	st.walk(t, stateTestDir, func(t *testing.T, name string, test *StateTest) {
-<<<<<<< HEAD
-		_, db, _ := temporal.NewTestDB(t, context.Background(), datadir.New(t.TempDir()), nil, log.New())
-=======
 		_, db, _ := temporal.NewTestDB(t, datadir.New(t.TempDir()), nil)
->>>>>>> 7a05d73f
 		for _, subtest := range test.Subtests() {
 			subtest := subtest
 			key := fmt.Sprintf("%s/%d", subtest.Fork, subtest.Index)
