--- conflicted
+++ resolved
@@ -258,14 +258,9 @@
 		}
 		// Get the operation from the jump table and validate the stack to ensure there are
 		// enough stack items available to perform the operation.
-<<<<<<< HEAD
 		op = contract.GetOp(_pc, callContext.CodeSection)
 		operation := jt[op]
-=======
-		op = contract.GetOp(_pc)
-		operation := in.jt[op]
 		cost = operation.constantGas // For tracing
->>>>>>> 06df4333
 		// Validate stack
 		if sLen := locStack.Len(); sLen < operation.minStack {
 			return nil, &ErrStackUnderflow{stackLen: sLen, required: operation.minStack}
