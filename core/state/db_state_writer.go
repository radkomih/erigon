package state

import (
	"bytes"
	"encoding/binary"
	"fmt"

	"github.com/RoaringBitmap/roaring/roaring64"
	"github.com/holiman/uint256"
	libcommon "github.com/ledgerwatch/erigon-lib/common"
	"github.com/ledgerwatch/erigon-lib/kv"
	"github.com/ledgerwatch/erigon-lib/kv/bitmapdb"
	"github.com/ledgerwatch/erigon-lib/kv/temporal/historyv2"

	"github.com/ledgerwatch/erigon/common"
	"github.com/ledgerwatch/erigon/common/dbutils"
	"github.com/ledgerwatch/erigon/common/math"
	"github.com/ledgerwatch/erigon/core/types/accounts"
	"github.com/ledgerwatch/erigon/ethdb"
	"github.com/ledgerwatch/erigon/turbo/trie"
)

// This type is now used in GenerateChain to generate blockchains for the tests (core/chain_makers.go)
// Main mode of operation uses PlainDbStateWriter

var _ WriterWithChangeSets = (*DbStateWriter)(nil)

func NewDbStateWriter(db putDel, blockNr uint64) *DbStateWriter {
	return &DbStateWriter{
		db:      db,
		blockNr: blockNr,
		csw:     NewChangeSetWriter(),
	}
}

type DbStateWriter struct {
	db      putDel
	blockNr uint64
	csw     *ChangeSetWriter
}

func (dsw *DbStateWriter) ChangeSetWriter() *ChangeSetWriter {
	return dsw.csw
}

func originalAccountData(original *accounts.Account, omitHashes bool) []byte {
	var originalData []byte
	if !original.Initialised {
		originalData = []byte{}
	} else if omitHashes {
		testAcc := original.SelfCopy()
		copy(testAcc.CodeHash[:], emptyCodeHash)
		testAcc.Root = trie.EmptyRoot
		originalDataLen := testAcc.EncodingLengthForStorage()
		originalData = make([]byte, originalDataLen)
		testAcc.EncodeForStorage(originalData)
	} else {
		originalDataLen := original.EncodingLengthForStorage()
		originalData = make([]byte, originalDataLen)
		original.EncodeForStorage(originalData)
	}
	return originalData
}

func (dsw *DbStateWriter) UpdateAccountData(address libcommon.Address, original, account *accounts.Account) error {
<<<<<<< HEAD
	fmt.Printf("hs UpdateAccountData: %x, %s, %d\n", address, account.Balance.String(), account.Nonce)
=======
	fmt.Printf("DBW balance %x,%d\n", address, account.Balance.Uint64())
>>>>>>> 7f84a4d8
	if err := dsw.csw.UpdateAccountData(address, original, account); err != nil {
		return err
	}
	addrHash, err := common.HashData(address[:])
	if err != nil {
		return err
	}
	value := make([]byte, account.EncodingLengthForStorage())
	account.EncodeForStorage(value)
	if err := dsw.db.Put(kv.HashedAccounts, addrHash[:], value); err != nil {
		return err
	}
	return nil
}

func (dsw *DbStateWriter) DeleteAccount(address libcommon.Address, original *accounts.Account) error {
	fmt.Printf("hs DeleteAccount: %x\n", address)
	if err := dsw.csw.DeleteAccount(address, original); err != nil {
		return err
	}
	addrHash, err := common.HashData(address[:])
	if err != nil {
		return err
	}
	if err := dsw.db.Delete(kv.HashedAccounts, addrHash[:]); err != nil {
		return err
	}
	if original.Incarnation > 0 {
		var b [8]byte
		binary.BigEndian.PutUint64(b[:], original.Incarnation)
		if err := dsw.db.Put(kv.IncarnationMap, address[:], b[:]); err != nil {
			return err
		}
	}
	return nil
}

func (dsw *DbStateWriter) UpdateAccountCode(address libcommon.Address, incarnation uint64, codeHash libcommon.Hash, code []byte) error {
	if err := dsw.csw.UpdateAccountCode(address, incarnation, codeHash, code); err != nil {
		return err
	}
	//save contract code mapping
	if err := dsw.db.Put(kv.Code, codeHash[:], code); err != nil {
		return err
	}
	addrHash, err := common.HashData(address.Bytes())
	if err != nil {
		return err
	}
	//save contract to codeHash mapping
	if err := dsw.db.Put(kv.ContractCode, dbutils.GenerateStoragePrefix(addrHash[:], incarnation), codeHash[:]); err != nil {
		return err
	}
	return nil
}

func (dsw *DbStateWriter) WriteAccountStorage(address libcommon.Address, incarnation uint64, key *libcommon.Hash, original, value *uint256.Int) error {
	// We delegate here first to let the changeSetWrite make its own decision on whether to proceed in case *original == *value
	if err := dsw.csw.WriteAccountStorage(address, incarnation, key, original, value); err != nil {
		return err
	}
	if *original == *value {
		return nil
	}
	seckey, err := common.HashData(key[:])
	if err != nil {
		return err
	}
	addrHash, err := common.HashData(address[:])
	if err != nil {
		return err
	}
	compositeKey := dbutils.GenerateCompositeStorageKey(addrHash, incarnation, seckey)

	v := value.Bytes()
	if len(v) == 0 {
		return dsw.db.Delete(kv.HashedStorage, compositeKey)
	}
	return dsw.db.Put(kv.HashedStorage, compositeKey, v)
}

func (dsw *DbStateWriter) CreateContract(address libcommon.Address) error {
	if err := dsw.csw.CreateContract(address); err != nil {
		return err
	}
	return nil
}

// WriteChangeSets causes accumulated change sets to be written into
// the database (or batch) associated with the `dsw`
func (dsw *DbStateWriter) WriteChangeSets() error {
	return nil
}

func (dsw *DbStateWriter) WriteHistory() error {
	accountChanges, err := dsw.csw.GetAccountChanges()
	if err != nil {
		return err
	}
	err = writeIndex(dsw.blockNr, accountChanges, kv.AccountsHistory, dsw.db.(ethdb.HasTx).Tx().(kv.RwTx))
	if err != nil {
		return err
	}

	storageChanges, err := dsw.csw.GetStorageChanges()
	if err != nil {
		return err
	}
	err = writeIndex(dsw.blockNr, storageChanges, kv.StorageHistory, dsw.db.(ethdb.HasTx).Tx().(kv.RwTx))
	if err != nil {
		return err
	}

	return nil
}

func writeIndex(blocknum uint64, changes *historyv2.ChangeSet, bucket string, changeDb kv.RwTx) error {
	buf := bytes.NewBuffer(nil)
	for _, change := range changes.Changes {
		k := dbutils.CompositeKeyWithoutIncarnation(change.Key)

		index, err := bitmapdb.Get64(changeDb, bucket, k, 0, math.MaxUint32)
		if err != nil {
			return fmt.Errorf("find chunk failed: %w", err)
		}
		index.Add(blocknum)
		if err = bitmapdb.WalkChunkWithKeys64(k, index, bitmapdb.ChunkLimit, func(chunkKey []byte, chunk *roaring64.Bitmap) error {
			buf.Reset()
			if _, err = chunk.WriteTo(buf); err != nil {
				return err
			}
			return changeDb.Put(bucket, chunkKey, common.CopyBytes(buf.Bytes()))
		}); err != nil {
			return err
		}
	}

	return nil
}<|MERGE_RESOLUTION|>--- conflicted
+++ resolved
@@ -63,11 +63,7 @@
 }
 
 func (dsw *DbStateWriter) UpdateAccountData(address libcommon.Address, original, account *accounts.Account) error {
-<<<<<<< HEAD
-	fmt.Printf("hs UpdateAccountData: %x, %s, %d\n", address, account.Balance.String(), account.Nonce)
-=======
 	fmt.Printf("DBW balance %x,%d\n", address, account.Balance.Uint64())
->>>>>>> 7f84a4d8
 	if err := dsw.csw.UpdateAccountData(address, original, account); err != nil {
 		return err
 	}
