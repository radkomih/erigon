package state

import (
	"context"
	"encoding/binary"
	"encoding/hex"
	"fmt"
	"sync"

	"github.com/VictoriaMetrics/metrics"
	"github.com/holiman/uint256"
	"github.com/ledgerwatch/log/v3"

	"github.com/ledgerwatch/erigon-lib/common"
	"github.com/ledgerwatch/erigon-lib/common/dbg"
	"github.com/ledgerwatch/erigon-lib/common/length"
	"github.com/ledgerwatch/erigon-lib/etl"
	"github.com/ledgerwatch/erigon-lib/kv"
	libstate "github.com/ledgerwatch/erigon-lib/state"
	"github.com/ledgerwatch/erigon/cmd/state/exec22"
	"github.com/ledgerwatch/erigon/core/types/accounts"
	"github.com/ledgerwatch/erigon/eth/ethconfig"
	"github.com/ledgerwatch/erigon/turbo/shards"
)

const CodeSizeTable = "CodeSize"

var ExecTxsDone = metrics.NewCounter(`exec_txs_done`)

type StateV3 struct {
	domains      *libstate.SharedDomains
	triggerLock  sync.Mutex
	triggers     map[uint64]*exec22.TxTask
	senderTxNums map[common.Address]uint64

	applyPrevAccountBuf []byte // buffer for ApplyState. Doesn't need mutex because Apply is single-threaded
	addrIncBuf          []byte // buffer for ApplyState. Doesn't need mutex because Apply is single-threaded
	logger              log.Logger
}

func NewStateV3(domains *libstate.SharedDomains, logger log.Logger) *StateV3 {
	return &StateV3{
		domains:             domains,
		triggers:            map[uint64]*exec22.TxTask{},
		senderTxNums:        map[common.Address]uint64{},
		applyPrevAccountBuf: make([]byte, 256),
		logger:              logger,
	}
}

func (rs *StateV3) ReTry(txTask *exec22.TxTask, in *exec22.QueueWithRetry) {
	rs.resetTxTask(txTask)
	in.ReTry(txTask)
}
func (rs *StateV3) AddWork(ctx context.Context, txTask *exec22.TxTask, in *exec22.QueueWithRetry) {
	rs.resetTxTask(txTask)
	in.Add(ctx, txTask)
}
func (rs *StateV3) resetTxTask(txTask *exec22.TxTask) {
	txTask.BalanceIncreaseSet = nil
	returnReadList(txTask.ReadLists)
	txTask.ReadLists = nil
	returnWriteList(txTask.WriteLists)
	txTask.WriteLists = nil
	txTask.Logs = nil
	txTask.TraceFroms = nil
	txTask.TraceTos = nil

	/*
		txTask.ReadLists = nil
		txTask.WriteLists = nil
		txTask.AccountPrevs = nil
		txTask.AccountDels = nil
		txTask.StoragePrevs = nil
		txTask.CodePrevs = nil
	*/
}

func (rs *StateV3) RegisterSender(txTask *exec22.TxTask) bool {
	//TODO: it deadlocks on panic, fix it
	defer func() {
		rec := recover()
		if rec != nil {
			fmt.Printf("panic?: %s,%s\n", rec, dbg.Stack())
		}
	}()
	rs.triggerLock.Lock()
	defer rs.triggerLock.Unlock()
	lastTxNum, deferral := rs.senderTxNums[*txTask.Sender]
	if deferral {
		// Transactions with the same sender have obvious data dependency, no point running it before lastTxNum
		// So we add this data dependency as a trigger
		//fmt.Printf("trigger[%d] sender [%x]<=%x\n", lastTxNum, *txTask.Sender, txTask.Tx.Hash())
		rs.triggers[lastTxNum] = txTask
	}
	//fmt.Printf("senderTxNums[%x]=%d\n", *txTask.Sender, txTask.TxNum)
	rs.senderTxNums[*txTask.Sender] = txTask.TxNum
	return !deferral
}

func (rs *StateV3) CommitTxNum(sender *common.Address, txNum uint64, in *exec22.QueueWithRetry) (count int) {
	ExecTxsDone.Inc()

	if txNum > 0 && txNum%ethconfig.HistoryV3AggregationStep == 0 {
		if _, err := rs.Commitment(txNum, true); err != nil {
			panic(fmt.Errorf("txnum %d: %w", txNum, err))
		}
	}

	rs.triggerLock.Lock()
	defer rs.triggerLock.Unlock()
	if triggered, ok := rs.triggers[txNum]; ok {
		in.ReTry(triggered)
		count++
		delete(rs.triggers, txNum)
	}
	if sender != nil {
		if lastTxNum, ok := rs.senderTxNums[*sender]; ok && lastTxNum == txNum {
			// This is the last transaction so far with this sender, remove
			delete(rs.senderTxNums, *sender)
		}
	}
	return count
}

func (rs *StateV3) applyState(txTask *exec22.TxTask, domains *libstate.SharedDomains) error {
	//return nil
	var acc accounts.Account

	if txTask.WriteLists != nil {
		for table, list := range txTask.WriteLists {
			switch kv.Domain(table) {
			case kv.AccountsDomain:
				for k, key := range list.Keys {
					kb, _ := hex.DecodeString(key)
					prev, err := domains.LatestAccount(kb)
					if err != nil {
						return fmt.Errorf("latest account %x: %w", key, err)
					}
					if list.Vals[k] == nil {
						if err := domains.DeleteAccount(kb, list.Vals[k]); err != nil {
							return err
						}
<<<<<<< HEAD
						continue
=======
						//fmt.Printf("applied %x DELETE\n", kb)
>>>>>>> f02d5552
					} else {
						if err := domains.UpdateAccountData(kb, list.Vals[k], prev); err != nil {
							return err
						}
						acc.Reset()
						accounts.DeserialiseV3(&acc, list.Vals[k])
						//fmt.Printf("applied %x b=%d n=%d c=%x\n", kb, &acc.Balance, acc.Nonce, acc.CodeHash)
					}
<<<<<<< HEAD
					acc.Reset()
					accounts.DeserialiseV3(&acc, list.Vals[k])
=======
>>>>>>> f02d5552
				}
			case kv.CodeDomain:
				for k, key := range list.Keys {
					kb, _ := hex.DecodeString(key)
<<<<<<< HEAD
=======
					//fmt.Printf("applied %x c=%x\n", kb, list.Vals[k])
>>>>>>> f02d5552
					if err := domains.UpdateAccountCode(kb, list.Vals[k], nil); err != nil {
						return err
					}
				}
			case kv.StorageDomain:
				for k, key := range list.Keys {
					hkey, err := hex.DecodeString(key)
					if err != nil {
						panic(err)
					}
					addr, loc := hkey[:20], hkey[20:]
					prev, err := domains.LatestStorage(addr, loc)
					if err != nil {
						return fmt.Errorf("latest account %x: %w", key, err)
					}
<<<<<<< HEAD
=======
					//fmt.Printf("applied %x s=%x\n", hkey, list.Vals[k])
>>>>>>> f02d5552
					if err := domains.WriteAccountStorage(addr, loc, list.Vals[k], prev); err != nil {
						return err
					}
				}
			default:
				continue
			}
		}
	}
	//for addr, _ := range txTask.AccountDels {
	//	fmt.Printf("skipped txTask.AccountDels %x\n", addr)
	//}

	emptyRemoval := txTask.Rules.IsSpuriousDragon
	for addr, increase := range txTask.BalanceIncreaseSet {
		increase := increase
		addrBytes := addr.Bytes()
		enc0, err := domains.LatestAccount(addrBytes)
		if err != nil {
			return err
		}
		acc.Reset()
		if len(enc0) > 0 {
			if err := accounts.DeserialiseV3(&acc, enc0); err != nil {
				return err
			}
		}
		acc.Balance.Add(&acc.Balance, &increase)
		var enc1 []byte
		if emptyRemoval && acc.Nonce == 0 && acc.Balance.IsZero() && acc.IsEmptyCodeHash() {
			enc1 = nil
		} else {
			enc1 = accounts.SerialiseV3(&acc)
		}

<<<<<<< HEAD
=======
		//fmt.Printf("+applied %v b=%d n=%d c=%x\n", hex.EncodeToString(addrBytes), &acc.Balance, acc.Nonce, acc.CodeHash.Bytes())
>>>>>>> f02d5552
		if err := domains.UpdateAccountData(addrBytes, enc1, enc0); err != nil {
			return err
		}
	}
	return nil
}

func (rs *StateV3) Commitment(txNum uint64, saveState bool) ([]byte, error) {
	//defer agg.BatchHistoryWriteStart().BatchHistoryWriteEnd()
	rs.domains.SetTxNum(txNum)

	return rs.domains.Commit(saveState, false)
}

func (rs *StateV3) Domains() *libstate.SharedDomains {
	return rs.domains
}

func (rs *StateV3) ApplyState4(txTask *exec22.TxTask, agg *libstate.AggregatorV3) error {
	defer agg.BatchHistoryWriteStart().BatchHistoryWriteEnd()

	agg.SetTxNum(txTask.TxNum)
	rs.domains.SetTxNum(txTask.TxNum)

	if err := rs.applyState(txTask, rs.domains); err != nil {
		return err
	}
	returnReadList(txTask.ReadLists)
	returnWriteList(txTask.WriteLists)

	txTask.ReadLists, txTask.WriteLists = nil, nil
	return nil
}

func (rs *StateV3) ApplyLogsAndTraces(txTask *exec22.TxTask, agg *libstate.AggregatorV3) error {
	if dbg.DiscardHistory() {
		return nil
	}
	defer agg.BatchHistoryWriteStart().BatchHistoryWriteEnd()

	//for addrS, enc0 := range txTask.AccountPrevs {
	//	if err := agg.AddAccountPrev([]byte(addrS), enc0); err != nil {
	//		return err
	//	}
	//}
	//for compositeS, val := range txTask.StoragePrevs {
	//	composite := []byte(compositeS)
	//	if err := agg.AddStoragePrev(composite[:20], composite[28:], val); err != nil {
	//		return err
	//	}
	//}
	if txTask.TraceFroms != nil {
		for addr := range txTask.TraceFroms {
			if err := agg.PutIdx(kv.TblTracesFromIdx, addr[:]); err != nil {
				return err
			}
		}
	}
	if txTask.TraceTos != nil {
		for addr := range txTask.TraceTos {
			if err := agg.PutIdx(kv.TblTracesToIdx, addr[:]); err != nil {
				return err
			}
		}
	}
	for _, log := range txTask.Logs {
		if err := agg.PutIdx(kv.TblLogAddressIdx, log.Address[:]); err != nil {
			return err
		}
		for _, topic := range log.Topics {
			if err := agg.PutIdx(kv.LogTopicIndex, topic[:]); err != nil {
				return err
			}
		}
	}
	return nil
}

func (rs *StateV3) Unwind(ctx context.Context, tx kv.RwTx, txUnwindTo uint64, agg *libstate.AggregatorV3, accumulator *shards.Accumulator) error {
	agg.SetTx(tx)
	var currentInc uint64

	if err := agg.Unwind(ctx, txUnwindTo, func(k, v []byte, table etl.CurrentTableReader, next etl.LoadNextFunc) error {
		if len(k) == length.Addr {
			if len(v) > 0 {
				var acc accounts.Account
				if err := accounts.DeserialiseV3(&acc, v); err != nil {
					return fmt.Errorf("%w, %x", err, v)
				}
				var address common.Address
				copy(address[:], k)

				newV := make([]byte, acc.EncodingLengthForStorage())
				acc.EncodeForStorage(newV)
				if accumulator != nil {
					accumulator.ChangeAccount(address, acc.Incarnation, newV)
				}
			} else {
				var address common.Address
				copy(address[:], k)
				if accumulator != nil {
					accumulator.DeleteAccount(address)
				}
			}
			return nil
		}

		var address common.Address
		var location common.Hash
		copy(address[:], k[:length.Addr])
		copy(location[:], k[length.Addr:])
		if accumulator != nil {
			accumulator.ChangeStorage(address, currentInc, location, common.Copy(v))
		}
		return nil
	}); err != nil {
		return err
	}
	return nil
}

func (rs *StateV3) DoneCount() uint64 { return ExecTxsDone.Get() }

func (rs *StateV3) SizeEstimate() (r uint64) {
	if rs.domains != nil {
		r += rs.domains.SizeEstimate()
	}
	return r
}

func (rs *StateV3) ReadsValid(readLists map[string]*libstate.KvList) bool {
	for table, list := range readLists {
		if !rs.domains.ReadsValidBtree(kv.Domain(table), list) {
			return false
		}
	}
	return true
}

// StateWriterBufferedV3 - used by parallel workers to accumulate updates and then send them to conflict-resolution.
type StateWriterBufferedV3 struct {
	rs           *StateV3
	trace        bool
	writeLists   map[string]*libstate.KvList
	accountPrevs map[string][]byte
	accountDels  map[string]*accounts.Account
	storagePrevs map[string][]byte
	codePrevs    map[string]uint64
}

func NewStateWriterBufferedV3(rs *StateV3) *StateWriterBufferedV3 {
	return &StateWriterBufferedV3{
		rs:         rs,
		writeLists: newWriteList(),
	}
}

func (w *StateWriterBufferedV3) SetTxNum(txNum uint64) {
	w.rs.domains.SetTxNum(txNum)
}

func (w *StateWriterBufferedV3) ResetWriteSet() {
	w.writeLists = newWriteList()
	w.accountPrevs = nil
	w.accountDels = nil
	w.storagePrevs = nil
	w.codePrevs = nil
}

func (w *StateWriterBufferedV3) WriteSet() map[string]*libstate.KvList {
	return w.writeLists
}

func (w *StateWriterBufferedV3) PrevAndDels() (map[string][]byte, map[string]*accounts.Account, map[string][]byte, map[string]uint64) {
	return w.accountPrevs, w.accountDels, w.storagePrevs, w.codePrevs
}

func (w *StateWriterBufferedV3) UpdateAccountData(address common.Address, original, account *accounts.Account) error {
	addressBytes := address.Bytes()
	addr := hex.EncodeToString(addressBytes)
	value := accounts.SerialiseV3(account)
	w.writeLists[string(kv.AccountsDomain)].Push(addr, value)

	if w.trace {
		fmt.Printf("[v3_buff] account [%v]=>{Balance: %d, Nonce: %d, Root: %x, CodeHash: %x}\n", addr, &account.Balance, account.Nonce, account.Root, account.CodeHash)
	}

	var prev []byte
	if original.Initialised {
		prev = accounts.SerialiseV3(original)
	}
	if w.accountPrevs == nil {
		w.accountPrevs = map[string][]byte{}
	}
	w.accountPrevs[string(addressBytes)] = prev
	return nil
}

func (w *StateWriterBufferedV3) UpdateAccountCode(address common.Address, incarnation uint64, codeHash common.Hash, code []byte) error {
	addr := hex.EncodeToString(address.Bytes())
	w.writeLists[string(kv.CodeDomain)].Push(addr, code)

	if len(code) > 0 {
		if w.trace {
			fmt.Printf("[v3_buff] code [%v] => [%x] value: %x\n", addr, codeHash, code)
		}
		//w.writeLists[kv.PlainContractCode].Push(addr, code)
	}
	if w.codePrevs == nil {
		w.codePrevs = map[string]uint64{}
	}
	w.codePrevs[addr] = incarnation
	return nil
}

func (w *StateWriterBufferedV3) DeleteAccount(address common.Address, original *accounts.Account) error {
	addr := hex.EncodeToString(address.Bytes())
	w.writeLists[string(kv.AccountsDomain)].Push(addr, nil)
	if w.trace {
		fmt.Printf("[v3_buff] account [%x] deleted\n", address)
	}
	if original.Initialised {
		if w.accountDels == nil {
			w.accountDels = map[string]*accounts.Account{}
		}
		w.accountDels[addr] = original
	}
	return nil
}

func (w *StateWriterBufferedV3) WriteAccountStorage(address common.Address, incarnation uint64, key *common.Hash, original, value *uint256.Int) error {
	if *original == *value {
		return nil
	}
	compositeS := hex.EncodeToString(common.Append(address.Bytes(), key.Bytes()))
	w.writeLists[string(kv.StorageDomain)].Push(compositeS, value.Bytes())
	if w.trace {
		fmt.Printf("[v3_buff] storage [%x] [%x] => [%x]\n", address, key.Bytes(), value.Bytes())
	}

	if w.storagePrevs == nil {
		w.storagePrevs = map[string][]byte{}
	}
	w.storagePrevs[compositeS] = original.Bytes()
	return nil
}

func (w *StateWriterBufferedV3) CreateContract(address common.Address) error { return nil }

type StateReaderV3 struct {
	tx        kv.Tx
	txNum     uint64
	trace     bool
	rs        *StateV3
	composite []byte

	discardReadList bool
	readLists       map[string]*libstate.KvList
}

func NewStateReaderV3(rs *StateV3) *StateReaderV3 {
	return &StateReaderV3{
		rs:        rs,
		trace:     false,
		readLists: newReadList(),
	}
}

func (r *StateReaderV3) DiscardReadList()                     { r.discardReadList = true }
func (r *StateReaderV3) SetTxNum(txNum uint64)                { r.txNum = txNum }
func (r *StateReaderV3) SetTx(tx kv.Tx)                       { r.tx = tx }
func (r *StateReaderV3) ReadSet() map[string]*libstate.KvList { return r.readLists }
func (r *StateReaderV3) SetTrace(trace bool)                  { r.trace = trace }
func (r *StateReaderV3) ResetReadSet()                        { r.readLists = newReadList() }

func (r *StateReaderV3) ReadAccountData(address common.Address) (*accounts.Account, error) {
	addr := address.Bytes()
	enc, err := r.rs.domains.LatestAccount(addr)
	if err != nil {
		return nil, err
	}
	if !r.discardReadList {
		// lifecycle of `r.readList` is less than lifecycle of `r.rs` and `r.tx`, also `r.rs` and `r.tx` do store data immutable way
		r.readLists[string(kv.AccountsDomain)].Push(string(addr), enc)
	}
	if len(enc) == 0 {
		if r.trace {
			panic(1)
			fmt.Printf("ReadAccountData [%x] => [empty], txNum: %d\n", address, r.txNum)
		}
		return nil, nil
	}

	acc := accounts.NewAccount()
	if err := accounts.DeserialiseV3(&acc, enc); err != nil {
		return nil, err
	}
	if r.trace {
		fmt.Printf("ReadAccountData [%x] => [nonce: %d, balance: %d, codeHash: %x], txNum: %d\n", address, acc.Nonce, &acc.Balance, acc.CodeHash, r.txNum)
	}
	return &acc, nil
}

func (r *StateReaderV3) ReadAccountStorage(address common.Address, incarnation uint64, key *common.Hash) ([]byte, error) {
	enc, err := r.rs.domains.LatestStorage(address.Bytes(), key.Bytes())
	if err != nil {
		return nil, err
	}

	composite := common.Append(address.Bytes(), key.Bytes())
	if !r.discardReadList {
		r.readLists[string(kv.StorageDomain)].Push(string(composite), enc)
	}
	if r.trace {
		if enc == nil {
			fmt.Printf("ReadAccountStorage [%x] [%x] => [empty], txNum: %d\n", address, key.Bytes(), r.txNum)
		} else {
			fmt.Printf("ReadAccountStorage [%x] [%x] => [%x], txNum: %d\n", address, key.Bytes(), enc, r.txNum)
		}
	}
	return enc, nil
}

func (r *StateReaderV3) ReadAccountCode(address common.Address, incarnation uint64, codeHash common.Hash) ([]byte, error) {
	addr := address.Bytes()
	enc, err := r.rs.domains.LatestCode(addr)
	if err != nil {
		return nil, err
	}

	if !r.discardReadList {
		r.readLists[string(kv.CodeDomain)].Push(string(addr), enc)
	}
	if r.trace {
		fmt.Printf("ReadAccountCode [%x] => [%x], txNum: %d\n", address, enc, r.txNum)
	}
	return enc, nil
}

func (r *StateReaderV3) ReadAccountCodeSize(address common.Address, incarnation uint64, codeHash common.Hash) (int, error) {
	enc, err := r.rs.domains.LatestCode(address.Bytes())
	if err != nil {
		return 0, err
	}
	var sizebuf [8]byte
	binary.BigEndian.PutUint64(sizebuf[:], uint64(len(enc)))
	if !r.discardReadList {
		r.readLists[CodeSizeTable].Push(string(address[:]), sizebuf[:])
	}
	size := len(enc)
	if r.trace {
		fmt.Printf("ReadAccountCodeSize [%x] => [%d], txNum: %d\n", address, size, r.txNum)
	}
	return size, nil
}

func (r *StateReaderV3) ReadAccountIncarnation(address common.Address) (uint64, error) {
	return 0, nil
}

var writeListPool = sync.Pool{
	New: func() any {
		return map[string]*libstate.KvList{
			string(kv.AccountsDomain): {},
			string(kv.StorageDomain):  {},
			string(kv.CodeDomain):     {},
		}
	},
}

func newWriteList() map[string]*libstate.KvList {
	v := writeListPool.Get().(map[string]*libstate.KvList)
	for _, tbl := range v {
		tbl.Keys, tbl.Vals = tbl.Keys[:0], tbl.Vals[:0]
	}
	return v
}
func returnWriteList(v map[string]*libstate.KvList) {
	if v == nil {
		return
	}
	writeListPool.Put(v)
}

var readListPool = sync.Pool{
	New: func() any {
		return map[string]*libstate.KvList{
			string(kv.AccountsDomain): {},
			string(kv.CodeDomain):     {},
			CodeSizeTable:             {},
			string(kv.StorageDomain):  {},
		}
	},
}

func newReadList() map[string]*libstate.KvList {
	v := readListPool.Get().(map[string]*libstate.KvList)
	for _, tbl := range v {
		tbl.Keys, tbl.Vals = tbl.Keys[:0], tbl.Vals[:0]
	}
	return v
}
func returnReadList(v map[string]*libstate.KvList) {
	if v == nil {
		return
	}
	readListPool.Put(v)
}<|MERGE_RESOLUTION|>--- conflicted
+++ resolved
@@ -141,11 +141,7 @@
 						if err := domains.DeleteAccount(kb, list.Vals[k]); err != nil {
 							return err
 						}
-<<<<<<< HEAD
-						continue
-=======
 						//fmt.Printf("applied %x DELETE\n", kb)
->>>>>>> f02d5552
 					} else {
 						if err := domains.UpdateAccountData(kb, list.Vals[k], prev); err != nil {
 							return err
@@ -154,19 +150,11 @@
 						accounts.DeserialiseV3(&acc, list.Vals[k])
 						//fmt.Printf("applied %x b=%d n=%d c=%x\n", kb, &acc.Balance, acc.Nonce, acc.CodeHash)
 					}
-<<<<<<< HEAD
-					acc.Reset()
-					accounts.DeserialiseV3(&acc, list.Vals[k])
-=======
->>>>>>> f02d5552
 				}
 			case kv.CodeDomain:
 				for k, key := range list.Keys {
 					kb, _ := hex.DecodeString(key)
-<<<<<<< HEAD
-=======
 					//fmt.Printf("applied %x c=%x\n", kb, list.Vals[k])
->>>>>>> f02d5552
 					if err := domains.UpdateAccountCode(kb, list.Vals[k], nil); err != nil {
 						return err
 					}
@@ -182,10 +170,7 @@
 					if err != nil {
 						return fmt.Errorf("latest account %x: %w", key, err)
 					}
-<<<<<<< HEAD
-=======
 					//fmt.Printf("applied %x s=%x\n", hkey, list.Vals[k])
->>>>>>> f02d5552
 					if err := domains.WriteAccountStorage(addr, loc, list.Vals[k], prev); err != nil {
 						return err
 					}
@@ -221,10 +206,7 @@
 			enc1 = accounts.SerialiseV3(&acc)
 		}
 
-<<<<<<< HEAD
-=======
 		//fmt.Printf("+applied %v b=%d n=%d c=%x\n", hex.EncodeToString(addrBytes), &acc.Balance, acc.Nonce, acc.CodeHash.Bytes())
->>>>>>> f02d5552
 		if err := domains.UpdateAccountData(addrBytes, enc1, enc0); err != nil {
 			return err
 		}
