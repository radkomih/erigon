--- conflicted
+++ resolved
@@ -369,9 +369,8 @@
 func (w *StateWriterBufferedV3) UpdateAccountData(address common.Address, original, account *accounts.Account) error {
 	value := accounts.SerialiseV3(account)
 	w.writeLists[string(kv.AccountsDomain)].Push(string(address[:]), value)
-<<<<<<< HEAD
 	w.accountPrevs[string(address[:])] = accounts.SerialiseV3(original)
-=======
+
 	if original.Incarnation > account.Incarnation {
 		w.writeLists[string(kv.CodeDomain)].Push(string(address[:]), nil)
 		err := w.rs.domains.IterateStoragePrefix(address[:], func(k, v []byte) error {
@@ -382,7 +381,6 @@
 			return err
 		}
 	}
->>>>>>> cfdc029b
 
 	if w.trace {
 		fmt.Printf("V3 account [%x]=>{Balance: %d, Nonce: %d, Root: %x, CodeHash: %x}\n", address.Bytes(), &account.Balance, account.Nonce, account.Root, account.CodeHash)
@@ -413,6 +411,7 @@
 		fmt.Printf("V3 account [%x] deleted\n", address.Bytes())
 	}
 	w.accountDels[string(address[:])] = original
+	//w.accountPrevs[string(address[:])] = accounts.SerialiseV3(original)
 	return nil
 }
 
