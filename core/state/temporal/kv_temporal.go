--- conflicted
+++ resolved
@@ -106,7 +106,6 @@
 	return f(tx)
 }
 
-<<<<<<< HEAD
 func (db *DB) BeginTemporalRw(ctx context.Context) (kv.RwTx, error) {
 	kvTx, err := db.RwDB.BeginRw(ctx) //nolint:gocritic
 	if err != nil {
@@ -163,57 +162,6 @@
 	}
 	return tx.Commit()
 }
-=======
-//func (db *DB) BeginTemporalRw(ctx context.Context) (kv.RwTx, error) {
-//	kvTx, err := db.RwDB.BeginRw(ctx) //nolint:gocritic
-//	if err != nil {
-//		return nil, err
-//	}
-//	tx := &Tx{MdbxTx: kvTx.(*mdbx.MdbxTx), db: db}
-//
-//	//tx.agg = db.agg.MakeContext()
-//	return tx, nil
-//}
-//func (db *DB) BeginRw(ctx context.Context) (kv.RwTx, error) {
-//	return db.BeginTemporalRw(ctx)
-//}
-//func (db *DB) Update(ctx context.Context, f func(tx kv.RwTx) error) error {
-//	tx, err := db.BeginTemporalRw(ctx)
-//	if err != nil {
-//		return err
-//	}
-//	defer tx.Rollback()
-//	if err = f(tx); err != nil {
-//		return err
-//	}
-//	return tx.Commit()
-//}
-
-//func (db *DB) BeginTemporalRwNosync(ctx context.Context) (kv.RwTx, error) {
-//	kvTx, err := db.RwDB.BeginRwNosync(ctx) //nolint:gocritic
-//	if err != nil {
-//		return nil, err
-//	}
-//	tx := &Tx{MdbxTx: kvTx.(*mdbx.MdbxTx), db: db}
-//
-//	//tx.agg = db.agg.MakeContext()
-//	return tx, nil
-//}
-//func (db *DB) BeginRwNosync(ctx context.Context) (kv.RwTx, error) {
-//	return db.BeginTemporalRwNosync(ctx) //nolint:gocritic
-//}
-//func (db *DB) UpdateNosync(ctx context.Context, f func(tx kv.RwTx) error) error {
-//	tx, err := db.BeginTemporalRwNosync(ctx)
-//	if err != nil {
-//		return err
-//	}
-//	defer tx.Rollback()
-//	if err = f(tx); err != nil {
-//		return err
-//	}
-//	return tx.Commit()
-//}
->>>>>>> 367f3e9a
 
 type Tx struct {
 	*mdbx.MdbxTx
