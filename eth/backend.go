--- conflicted
+++ resolved
@@ -882,13 +882,8 @@
 		backend.sentinel = client
 
 		go func() {
-<<<<<<< HEAD
-			eth1Getter := getters.NewExecutionSnapshotReader(ctx, blockReader, chainKv)
-			if err := caplin1.RunCaplinPhase1(ctx, client, engine, beaconCfg, genesisCfg, state, nil, dirs, config.BeaconRouter, eth1Getter, backend.downloaderClient, config.CaplinConfig.Backfilling, config.CaplinConfig.Archive); err != nil {
-=======
-			eth1Getter := getters.NewExecutionSnapshotReader(ctx, beaconCfg, blockReader, backend.chainDB)
+			eth1Getter := getters.NewExecutionSnapshotReader(ctx, beaconCfg, blockReader, chainKv)
 			if err := caplin1.RunCaplinPhase1(ctx, client, engine, beaconCfg, genesisCfg, state, nil, dirs, config.BeaconRouter, eth1Getter, backend.downloaderClient, config.CaplinConfig.Backfilling, config.CaplinConfig.Archive, historyDB, indiciesDB); err != nil {
->>>>>>> e08003f1
 				logger.Error("could not start caplin", "err", err)
 			}
 			ctxCancel()
