--- conflicted
+++ resolved
@@ -209,7 +209,31 @@
 		return nil, err
 	}
 
-<<<<<<< HEAD
+	if err := chainKv.Update(context.Background(), func(tx kv.RwTx) error {
+		if err = stagedsync.UpdateMetrics(tx); err != nil {
+			return err
+		}
+
+		config.Prune, err = prune.EnsureNotChanged(tx, config.Prune)
+		if err != nil {
+			return err
+		}
+
+		config.HistoryV3, err = kvcfg.HistoryV3.WriteOnce(tx, config.HistoryV3)
+		if err != nil {
+			return err
+		}
+
+		config.TransactionsV3, err = kvcfg.TransactionsV3.WriteOnce(tx, config.TransactionsV3)
+		if err != nil {
+			return err
+		}
+
+		return nil
+	}); err != nil {
+		return nil, err
+	}
+
 	ctx, ctxCancel := context.WithCancel(context.Background())
 
 	// kv_remote architecture does blocks on stream.Send - means current architecture require unlimited amount of txs to provide good throughput
@@ -252,91 +276,6 @@
 		if _, ok := genesisErr.(*chain.ConfigCompatError); genesisErr != nil && !ok {
 			return genesisErr
 		}
-		return nil
-	}); err != nil {
-		panic(err)
-	}
-
-	backend.chainConfig = chainConfig
-	backend.genesisBlock = genesis
-	backend.genesisHash = genesis.Hash()
-
-	config.Snapshot.Enabled = config.Sync.UseSnapshots
-
-	logger.Info("Initialised chain configuration", "config", chainConfig, "genesis", genesis.Hash())
-
-	if err := backend.setUpSnapDownloader(ctx, config.Downloader); err != nil {
-		return nil, err
-	}
-
-=======
-	if err := chainKv.Update(context.Background(), func(tx kv.RwTx) error {
-		if err = stagedsync.UpdateMetrics(tx); err != nil {
-			return err
-		}
-
-		config.Prune, err = prune.EnsureNotChanged(tx, config.Prune)
-		if err != nil {
-			return err
-		}
-
-		config.HistoryV3, err = kvcfg.HistoryV3.WriteOnce(tx, config.HistoryV3)
-		if err != nil {
-			return err
-		}
-
-		config.TransactionsV3, err = kvcfg.TransactionsV3.WriteOnce(tx, config.TransactionsV3)
-		if err != nil {
-			return err
-		}
-
-		return nil
-	}); err != nil {
-		return nil, err
-	}
-
-	ctx, ctxCancel := context.WithCancel(context.Background())
-
-	// kv_remote architecture does blocks on stream.Send - means current architecture require unlimited amount of txs to provide good throughput
-	backend := &Ethereum{
-		sentryCtx:            ctx,
-		sentryCancel:         ctxCancel,
-		config:               config,
-		chainDB:              chainKv,
-		networkID:            config.NetworkID,
-		etherbase:            config.Miner.Etherbase,
-		waitForStageLoopStop: make(chan struct{}),
-		waitForMiningStop:    make(chan struct{}),
-		notifications: &shards.Notifications{
-			Events:      shards.NewEvents(),
-			Accumulator: shards.NewAccumulator(),
-		},
-		logger: logger,
-	}
-	blockReader, blockWriter, allSnapshots, agg, err := setUpBlockReader(ctx, chainKv, config.Dirs, config.Snapshot, backend.notifications.Events, config.TransactionsV3, logger)
-	if err != nil {
-		return nil, err
-	}
-	backend.agg, backend.blockSnapshots, backend.blockReader, backend.blockWriter = agg, allSnapshots, blockReader, blockWriter
-
-	// Check if we have an already initialized chain and fall back to
-	// that if so. Otherwise we need to generate a new genesis spec.
-	var chainConfig *chain.Config
-	var genesis *types.Block
-	if err := chainKv.Update(context.Background(), func(tx kv.RwTx) error {
-		h, err := rawdb.ReadCanonicalHash(tx, 0)
-		if err != nil {
-			panic(err)
-		}
-		genesisSpec := config.Genesis
-		if h != (libcommon.Hash{}) { // fallback to db content
-			genesisSpec = nil
-		}
-		var genesisErr error
-		chainConfig, genesis, genesisErr = core.WriteGenesisBlock(tx, genesisSpec, config.OverrideShanghaiTime, tmpdir, logger)
-		if _, ok := genesisErr.(*chain.ConfigCompatError); genesisErr != nil && !ok {
-			return genesisErr
-		}
 
 		isCorrectSync, useSnapshots, err := snap.EnsureNotChanged(tx, config.Snapshot)
 		if err != nil {
@@ -367,7 +306,6 @@
 		return nil, err
 	}
 
->>>>>>> 696ccb6e
 	if config.HistoryV3 {
 		backend.chainDB, err = temporal.New(backend.chainDB, agg, accounts.ConvertV3toV2, historyv2read.RestoreCodeHash, accounts.DecodeIncarnationFromStorage, systemcontracts.SystemContractCodeLookup[chainConfig.ChainName])
 		if err != nil {
@@ -505,13 +443,8 @@
 	}
 	var currentBlock *types.Block
 	if err := chainKv.View(context.Background(), func(tx kv.Tx) error {
-<<<<<<< HEAD
-		currentBlock = blockReader.CurrentBlock(tx)
-		return nil
-=======
 		currentBlock, err = blockReader.CurrentBlock(tx)
 		return err
->>>>>>> 696ccb6e
 	}); err != nil {
 		panic(err)
 	}
