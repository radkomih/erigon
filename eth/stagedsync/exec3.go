package stagedsync

import (
	"bytes"
	"context"
	"encoding/binary"
	"errors"
	"fmt"
	"os"
	"path/filepath"
	"runtime"
	"runtime/debug"
	"sync"
	"sync/atomic"
	"time"

	"github.com/VictoriaMetrics/metrics"
	"github.com/c2h5oh/datasize"
	"github.com/ledgerwatch/log/v3"
	"github.com/torquem-ch/mdbx-go/mdbx"
	"golang.org/x/sync/errgroup"

	"github.com/ledgerwatch/erigon-lib/chain"
	"github.com/ledgerwatch/erigon-lib/common"
	"github.com/ledgerwatch/erigon-lib/common/datadir"
	"github.com/ledgerwatch/erigon-lib/common/dbg"
	"github.com/ledgerwatch/erigon-lib/common/dir"
	"github.com/ledgerwatch/erigon-lib/etl"
	"github.com/ledgerwatch/erigon-lib/kv"
	kv2 "github.com/ledgerwatch/erigon-lib/kv/mdbx"
	"github.com/ledgerwatch/erigon-lib/kv/rawdbv3"
	libstate "github.com/ledgerwatch/erigon-lib/state"
	state2 "github.com/ledgerwatch/erigon-lib/state"
	"github.com/ledgerwatch/erigon/cmd/state/exec22"
	"github.com/ledgerwatch/erigon/cmd/state/exec3"
	"github.com/ledgerwatch/erigon/common/math"
	"github.com/ledgerwatch/erigon/consensus"
	"github.com/ledgerwatch/erigon/core"
	"github.com/ledgerwatch/erigon/core/rawdb/rawdbhelpers"
	"github.com/ledgerwatch/erigon/core/state"
	"github.com/ledgerwatch/erigon/core/types"
	"github.com/ledgerwatch/erigon/eth/ethconfig"
	"github.com/ledgerwatch/erigon/eth/ethconfig/estimate"
	"github.com/ledgerwatch/erigon/eth/stagedsync/stages"
	"github.com/ledgerwatch/erigon/turbo/services"
)

var ExecStepsInDB = metrics.NewCounter(`exec_steps_in_db`) //nolint
var ExecRepeats = metrics.NewCounter(`exec_repeats`)       //nolint
var ExecTriggers = metrics.NewCounter(`exec_triggers`)     //nolint

func NewProgress(prevOutputBlockNum, commitThreshold uint64, workersCount int, logPrefix string, logger log.Logger) *Progress {
	return &Progress{prevTime: time.Now(), prevOutputBlockNum: prevOutputBlockNum, commitThreshold: commitThreshold, workersCount: workersCount, logPrefix: logPrefix, logger: logger}
}

type Progress struct {
	prevTime           time.Time
	prevCount          uint64
	prevOutputBlockNum uint64
	prevRepeatCount    uint64
	commitThreshold    uint64

	workersCount int
	logPrefix    string
	logger       log.Logger
}

func (p *Progress) Log(rs *state.StateV3, in *exec22.QueueWithRetry, rws *exec22.ResultsQueue, doneCount, inputBlockNum, outputBlockNum, outTxNum, repeatCount uint64, idxStepsAmountInDB float64) {
	ExecStepsInDB.Set(uint64(idxStepsAmountInDB * 100))
	var m runtime.MemStats
	dbg.ReadMemStats(&m)
	sizeEstimate := rs.SizeEstimate()
	currentTime := time.Now()
	interval := currentTime.Sub(p.prevTime)
	speedTx := float64(doneCount-p.prevCount) / (float64(interval) / float64(time.Second))
	//speedBlock := float64(outputBlockNum-p.prevOutputBlockNum) / (float64(interval) / float64(time.Second))
	var repeatRatio float64
	if doneCount > p.prevCount {
		repeatRatio = 100.0 * float64(repeatCount-p.prevRepeatCount) / float64(doneCount-p.prevCount)
	}
	p.logger.Info(fmt.Sprintf("[%s] Transaction replay", p.logPrefix),
		//"workers", workerCount,
		"blk", outputBlockNum,
		//"blk/s", fmt.Sprintf("%.1f", speedBlock),
		"tx/s", fmt.Sprintf("%.1f", speedTx),
		"pipe", fmt.Sprintf("(%d+%d)->%d/%d->%d/%d", in.NewTasksLen(), in.RetriesLen(), rws.ResultChLen(), rws.ResultChCap(), rws.Len(), rws.Limit()),
		"repeatRatio", fmt.Sprintf("%.2f%%", repeatRatio),
		"workers", p.workersCount,
		"buffer", fmt.Sprintf("%s/%s", common.ByteCount(sizeEstimate), common.ByteCount(p.commitThreshold)),
		"idxStepsInDB", fmt.Sprintf("%.2f", idxStepsAmountInDB),
		//"inBlk", inputBlockNum,
		"step", fmt.Sprintf("%.1f", float64(outTxNum)/float64(ethconfig.HistoryV3AggregationStep)),
		"alloc", common.ByteCount(m.Alloc), "sys", common.ByteCount(m.Sys),
	)
	//var txNums []string
	//for _, t := range rws {
	//	txNums = append(txNums, fmt.Sprintf("%d", t.TxNum))
	//}
	//s := strings.Join(txNums, ",")
	//log.Info(fmt.Sprintf("[%s] Transaction replay queue", logPrefix), "txNums", s)

	p.prevTime = currentTime
	p.prevCount = doneCount
	p.prevOutputBlockNum = outputBlockNum
	p.prevRepeatCount = repeatCount
}

/*
ExecV3 - parallel execution. Has many layers of abstractions - each layer does accumulate
state changes (updates) and can "atomically commit all changes to underlying layer of abstraction"

Layers from top to bottom:
- IntraBlockState - used to exec txs. It does store inside all updates of given txn.
Can understan if txn failed or OutOfGas - then revert all changes.
Each parallel-worker hav own IntraBlockState.
IntraBlockState does commit changes to lower-abstraction-level by method `ibs.MakeWriteSet()`

- StateWriterBufferedV3 - txs which executed by parallel workers can conflict with each-other.
This writer does accumulate updates and then send them to conflict-resolution.
Until conflict-resolution succeed - none of execution updates must pass to lower-abstraction-level.
Object TxTask it's just set of small buffers (readset + writeset) for each transaction.
Write to TxTask happends by code like `txTask.ReadLists = rw.stateReader.ReadSet()`.

- TxTask - objects coming from parallel-workers to conflict-resolution goroutine (ApplyLoop and method ReadsValid).
Flush of data to lower-level-of-abstraction is done by method `agg.ApplyState` (method agg.ApplyHistory exists
only for performance - to reduce time of RwLock on state, but by meaning `ApplyState+ApplyHistory` it's 1 method to
flush changes from TxTask to lower-level-of-abstraction).

- StateV3 - it's all updates which are stored in RAM - all parallel workers can see this updates.
Execution of txs always done on Valid version of state (no partial-updates of state).
Flush of updates to lower-level-of-abstractions done by method `StateV3.Flush`.
On this level-of-abstraction also exists StateReaderV3.
IntraBlockState does call StateReaderV3, and StateReaderV3 call StateV3(in-mem-cache) or DB (RoTx).
WAL - also on this level-of-abstraction - agg.ApplyHistory does write updates from TxTask to WAL.
WAL it's like StateV3 just without reading api (can only write there). WAL flush to disk periodically (doesn't need much RAM).

- RoTx - see everything what committed to DB. Commit is done by rwLoop goroutine.
rwloop does:
  - stop all Workers
  - call StateV3.Flush()
  - commit
  - open new RoTx
  - set new RoTx to all Workers
  - start Workersстартует воркеры

When rwLoop has nothing to do - it does Prune, or flush of WAL to RwTx (agg.rotate+agg.Flush)
*/
func ExecV3(ctx context.Context,
	execStage *StageState, u Unwinder, workerCount int, cfg ExecuteBlockCfg, applyTx kv.RwTx,
	parallel bool, logPrefix string,
	maxBlockNum uint64,
	logger log.Logger,
	initialCycle bool,
) error {
	batchSize := cfg.batchSize
	chainDb := cfg.db
	blockReader := cfg.blockReader
	agg, engine := cfg.agg, cfg.engine
	chainConfig, genesis := cfg.chainConfig, cfg.genesis

	defer func() {
		if err := recover(); err != nil {
			log.Error("panic", "err", err)
			debug.PrintStack()
			panic(err)
		}
	}()

	useExternalTx := applyTx != nil
	if !useExternalTx && !parallel {
		var err error
		applyTx, err = chainDb.BeginRw(ctx)
		if err != nil {
			return err
		}
		defer applyTx.Rollback()
		//} else {
		//	if blockSnapshots.Cfg().Enabled {
		//defer blockSnapshots.EnableMadvNormal().DisableReadAhead()
		//}
	}

	var block, stageProgress uint64
	var maxTxNum uint64
	outputTxNum := atomic.Uint64{}
	blockComplete := atomic.Bool{}
	blockComplete.Store(true)

	var inputTxNum uint64
	if execStage.BlockNumber > 0 {
		stageProgress = execStage.BlockNumber
		block = execStage.BlockNumber + 1
	}
	if applyTx != nil {
		agg.SetTx(applyTx)
		if dbg.DiscardHistory() {
			defer agg.DiscardHistory().FinishWrites()
		} else {
			defer agg.StartWrites().FinishWrites()
		}

		var err error
		maxTxNum, err = rawdbv3.TxNums.Max(applyTx, maxBlockNum)
		if err != nil {
			return err
		}
		if block > 0 {
			_outputTxNum, err := rawdbv3.TxNums.Max(applyTx, execStage.BlockNumber)
			if err != nil {
				return err
			}
			outputTxNum.Store(_outputTxNum)
			outputTxNum.Add(1)
			inputTxNum = outputTxNum.Load()
		}
	} else {
		if err := chainDb.View(ctx, func(tx kv.Tx) error {
			var err error
			maxTxNum, err = rawdbv3.TxNums.Max(tx, maxBlockNum)
			if err != nil {
				return err
			}
			if block > 0 {
				_outputTxNum, err := rawdbv3.TxNums.Max(tx, execStage.BlockNumber)
				if err != nil {
					return err
				}
				outputTxNum.Store(_outputTxNum)
				outputTxNum.Add(1)
				inputTxNum = outputTxNum.Load()
			}
			return nil
		}); err != nil {
			return err
		}
	}
	agg.SetTxNum(inputTxNum)

	var outputBlockNum = syncMetrics[stages.Execution]
	inputBlockNum := &atomic.Uint64{}
	var count uint64
	var lock sync.RWMutex

	// MA setio
	doms := cfg.agg.SharedDomains()
	rs := state.NewStateV3(doms, logger)

	//TODO: owner of `resultCh` is main goroutine, but owner of `retryQueue` is applyLoop.
	// Now rwLoop closing both (because applyLoop we completely restart)
	// Maybe need split channels? Maybe don't exit from ApplyLoop? Maybe current way is also ok?

	// input queue
	in := exec22.NewQueueWithRetry(100_000)
	defer in.Close()

	rwsConsumed := make(chan struct{}, 1)
	defer close(rwsConsumed)

	execWorkers, applyWorker, rws, stopWorkers, waitWorkers := exec3.NewWorkersPool(lock.RLocker(), ctx, parallel, chainDb, rs, in, blockReader, chainConfig, genesis, engine, workerCount+1)
	defer stopWorkers()
	applyWorker.DiscardReadList()

	commitThreshold := batchSize.Bytes()
	progress := NewProgress(block, commitThreshold, workerCount, execStage.LogPrefix(), logger)
	logEvery := time.NewTicker(20 * time.Second)
	defer logEvery.Stop()
	pruneEvery := time.NewTicker(2 * time.Second)
	defer pruneEvery.Stop()

	applyLoopWg := sync.WaitGroup{} // to wait for finishing of applyLoop after applyCtx cancel
	defer applyLoopWg.Wait()

	applyLoopInner := func(ctx context.Context) error {
		tx, err := chainDb.BeginRo(ctx)
		if err != nil {
			return err
		}
		defer tx.Rollback()

		applyWorker.ResetTx(tx)

		var lastBlockNum uint64

		for outputTxNum.Load() <= maxTxNum {
			if err := rws.Drain(ctx); err != nil {
				return err
			}

			processedTxNum, conflicts, triggers, processedBlockNum, stoppedAtBlockEnd, err := processResultQueue(in, rws, outputTxNum.Load(), rs, agg, tx, rwsConsumed, applyWorker, true, false)
			if err != nil {
				return err
			}

			ExecRepeats.Add(conflicts)
			ExecTriggers.Add(triggers)
			if processedBlockNum > lastBlockNum {
				outputBlockNum.Set(processedBlockNum)
				lastBlockNum = processedBlockNum
			}
			if processedTxNum > 0 {
				outputTxNum.Store(processedTxNum)
				blockComplete.Store(stoppedAtBlockEnd)
			}

		}
		return nil
	}
	applyLoop := func(ctx context.Context, errCh chan error) {
		defer applyLoopWg.Done()
		defer func() {
			if rec := recover(); rec != nil {
				log.Warn("[dbg] apply loop panic", "rec", rec)
			}
			log.Warn("[dbg] apply loop exit")
		}()
		if err := applyLoopInner(ctx); err != nil {
			if !errors.Is(err, context.Canceled) {
				errCh <- err
			}
		}
	}

	var rwLoopErrCh chan error

	var rwLoopG *errgroup.Group
	if parallel {
		// `rwLoop` lives longer than `applyLoop`
		rwLoop := func(ctx context.Context) error {
			tx, err := chainDb.BeginRw(ctx)
			if err != nil {
				return err
			}
			defer tx.Rollback()

			agg.SetTx(tx)
			if dbg.DiscardHistory() {
				defer agg.DiscardHistory().FinishWrites()
			} else {
				defer agg.StartWrites().FinishWrites()
			}

			defer applyLoopWg.Wait()
			applyCtx, cancelApplyCtx := context.WithCancel(ctx)
			defer cancelApplyCtx()
			applyLoopWg.Add(1)
			go applyLoop(applyCtx, rwLoopErrCh)
			for outputTxNum.Load() <= maxTxNum {
				select {
				case <-ctx.Done():
					return ctx.Err()

				case <-logEvery.C:
					stepsInDB := rawdbhelpers.IdxStepsCountV3(tx)
					progress.Log(rs, in, rws, rs.DoneCount(), inputBlockNum.Load(), outputBlockNum.Get(), outputTxNum.Load(), ExecRepeats.Get(), stepsInDB)
					if agg.HasBackgroundFilesBuild() {
						logger.Info(fmt.Sprintf("[%s] Background files build", logPrefix), "progress", agg.BackgroundProgress())
					}
				case <-pruneEvery.C:
					if rs.SizeEstimate() < commitThreshold {
						if agg.CanPrune(tx) {
							if err = agg.Prune(ctx, ethconfig.HistoryV3AggregationStep*10); err != nil { // prune part of retired data, before commit
								return err
							}
						} else {
							if err = agg.Flush(ctx, tx); err != nil {
								return err
							}
						}
						break
					}

					cancelApplyCtx()
					applyLoopWg.Wait()

					var t0, t1, t2, t3, t4 time.Duration
					commitStart := time.Now()
					logger.Info("Committing...", "blockComplete.Load()", blockComplete.Load())
					if err := func() error {
						//Drain results (and process) channel because read sets do not carry over
						for !blockComplete.Load() {
							rws.DrainNonBlocking()
							applyWorker.ResetTx(tx)

							processedTxNum, conflicts, triggers, processedBlockNum, stoppedAtBlockEnd, err := processResultQueue(in, rws, outputTxNum.Load(), rs, agg, tx, nil, applyWorker, false, true)
							if err != nil {
								return err
							}

							ExecRepeats.Add(conflicts)
							ExecTriggers.Add(triggers)
							if processedBlockNum > 0 {
								outputBlockNum.Set(processedBlockNum)
							}
							if processedTxNum > 0 {
								outputTxNum.Store(processedTxNum)
								blockComplete.Store(stoppedAtBlockEnd)
							}
						}
						t0 = time.Since(commitStart)
						lock.Lock() // This is to prevent workers from starting work on any new txTask
						defer lock.Unlock()

						select {
						case rwsConsumed <- struct{}{}:
						default:
						}

						// Drain results channel because read sets do not carry over
						rws.DropResults(func(txTask *exec22.TxTask) {
							rs.ReTry(txTask, in)
						})

						//lastTxNumInDb, _ := rawdbv3.TxNums.Max(tx, outputBlockNum.Get())
						//if lastTxNumInDb != outputTxNum.Load()-1 {
						//	panic(fmt.Sprintf("assert: %d != %d", lastTxNumInDb, outputTxNum.Load()))
						//}

						t1 = time.Since(commitStart)
						tt := time.Now()
						//if err := rs.Flush(ctx, tx, logPrefix, logEvery); err != nil {
						//	return err
						//}
						t2 = time.Since(tt)

						tt = time.Now()
						if err := agg.Flush(ctx, tx); err != nil {
							return err
						}
						t3 = time.Since(tt)

						if err = execStage.Update(tx, outputBlockNum.Get()); err != nil {
							return err
						}

						tx.CollectMetrics()
						tt = time.Now()
						if err = tx.Commit(); err != nil {
							return err
						}
						t4 = time.Since(tt)
						for i := 0; i < len(execWorkers); i++ {
							execWorkers[i].ResetTx(nil)
						}

						return nil
					}(); err != nil {
						return err
					}
					if tx, err = chainDb.BeginRw(ctx); err != nil {
						return err
					}
					defer tx.Rollback()
					agg.SetTx(tx)

					applyCtx, cancelApplyCtx = context.WithCancel(ctx)
					defer cancelApplyCtx()
					applyLoopWg.Add(1)
					go applyLoop(applyCtx, rwLoopErrCh)

					logger.Info("Committed", "time", time.Since(commitStart), "drain", t0, "drain_and_lock", t1, "rs.flush", t2, "agg.flush", t3, "tx.commit", t4)
				}
			}
			//if err = rs.Flush(ctx, tx, logPrefix, logEvery); err != nil {
			//	return err
			//}
			if err = agg.Flush(ctx, tx); err != nil {
				return err
			}
			if err = execStage.Update(tx, outputBlockNum.Get()); err != nil {
				return err
			}
			if err = tx.Commit(); err != nil {
				return err
			}
			return nil
		}

		rwLoopCtx, rwLoopCtxCancel := context.WithCancel(ctx)
		defer rwLoopCtxCancel()
		rwLoopG, rwLoopCtx = errgroup.WithContext(rwLoopCtx)
		defer rwLoopG.Wait()
		rwLoopG.Go(func() error {
			defer rws.Close()
			defer in.Close()
			defer applyLoopWg.Wait()
			defer func() {
				log.Warn("[dbg] rwloop exit")
			}()
			return rwLoop(rwLoopCtx)
		})
	}

	if block < cfg.blockReader.FrozenBlocks() {
		agg.KeepInDB(0)
		defer agg.KeepInDB(ethconfig.HistoryV3AggregationStep)
	}

	getHeaderFunc := func(hash common.Hash, number uint64) (h *types.Header) {
		var err error
		if parallel {
			if err = chainDb.View(ctx, func(tx kv.Tx) error {
				h, err = blockReader.Header(ctx, tx, hash, number)
				if err != nil {
					return err
				}
				return nil
			}); err != nil {
				panic(err)
			}
			return h
		} else {
			h, err = blockReader.Header(ctx, applyTx, hash, number)
			if err != nil {
				panic(err)
			}
			return h
		}
	}
	if !parallel {
		applyWorker.ResetTx(applyTx)
		doms.SetTx(applyTx)
	}

	slowDownLimit := time.NewTicker(time.Second)
	defer slowDownLimit.Stop()

	stateStream := !initialCycle && cfg.stateStream && maxBlockNum-block < stateStreamLimit

	var b *types.Block
	var blockNum uint64
	var err error
Loop:
	for blockNum = block; blockNum <= maxBlockNum; blockNum++ {
		inputBlockNum.Store(blockNum)
		doms.SetBlockNum(blockNum)

		b, err = blockWithSenders(chainDb, applyTx, blockReader, blockNum)
		if err != nil {
			return err
		}
		if b == nil {
			// TODO: panic here and see that overall process deadlock
			return fmt.Errorf("nil block %d", blockNum)
		}
		txs := b.Transactions()
		header := b.HeaderNoCopy()
		skipAnalysis := core.SkipAnalysis(chainConfig, blockNum)
		signer := *types.MakeSigner(chainConfig, blockNum, header.Time)

		f := core.GetHashFn(header, getHeaderFunc)
		getHashFnMute := &sync.Mutex{}
		getHashFn := func(n uint64) common.Hash {
			getHashFnMute.Lock()
			defer getHashFnMute.Unlock()
			return f(n)
		}
		blockContext := core.NewEVMBlockContext(header, getHashFn, engine, nil /* author */)

		if parallel {
			select {
			case err := <-rwLoopErrCh:
				if err != nil {
					return err
				}
			case <-ctx.Done():
				return ctx.Err()
			default:
			}

			func() {
				for rws.Len() > rws.Limit() || rs.SizeEstimate() >= commitThreshold {
					select {
					case <-ctx.Done():
						return
					case _, ok := <-rwsConsumed:
						if !ok {
							return
						}
					case <-slowDownLimit.C:
						//logger.Warn("skip", "rws.Len()", rws.Len(), "rws.Limit()", rws.Limit(), "rws.ResultChLen()", rws.ResultChLen())
						//if tt := rws.Dbg(); tt != nil {
						//	log.Warn("fst", "n", tt.TxNum, "in.len()", in.Len(), "out", outputTxNum.Load(), "in.NewTasksLen", in.NewTasksLen())
						//}
						return
					}
				}
			}()
		} else {
			if !initialCycle && stateStream {
				txs, err := blockReader.RawTransactions(context.Background(), applyTx, b.NumberU64(), b.NumberU64())
				if err != nil {
					return err
				}
				cfg.accumulator.StartChange(b.NumberU64(), b.Hash(), txs, false)
			}
		}

		rules := chainConfig.Rules(blockNum, b.Time())
		var gasUsed uint64
		for txIndex := -1; txIndex <= len(txs); txIndex++ {

			// Do not oversend, wait for the result heap to go under certain size
			txTask := &exec22.TxTask{
				BlockNum:        blockNum,
				Header:          header,
				Coinbase:        b.Coinbase(),
				Uncles:          b.Uncles(),
				Rules:           rules,
				Txs:             txs,
				TxNum:           inputTxNum,
				TxIndex:         txIndex,
				BlockHash:       b.Hash(),
				BlockRoot:       b.Root(),
				SkipAnalysis:    skipAnalysis,
				Final:           txIndex == len(txs),
				GetHashFn:       getHashFn,
				EvmBlockContext: blockContext,
				Withdrawals:     b.Withdrawals(),
			}
			if txIndex >= 0 && txIndex < len(txs) {
				txTask.Tx = txs[txIndex]
				txTask.TxAsMessage, err = txTask.Tx.AsMessage(signer, header.BaseFee, txTask.Rules)
				if err != nil {
					return err
				}

				if sender, ok := txs[txIndex].GetSender(); ok {
					txTask.Sender = &sender
				} else {
					sender, err := signer.Sender(txTask.Tx)
					if err != nil {
						return err
					}
					txTask.Sender = &sender
					logger.Warn("[Execution] expensive lazy sender recovery", "blockNum", txTask.BlockNum, "txIdx", txTask.TxIndex)
				}
			}

			if parallel {
				if txTask.TxIndex >= 0 && txTask.TxIndex < len(txs) {
					if ok := rs.RegisterSender(txTask); ok {
						rs.AddWork(ctx, txTask, in)
					}
				} else {
					rs.AddWork(ctx, txTask, in)
				}
			} else {
				count++
				if txTask.Error != nil {
					break Loop
				}
				applyWorker.RunTxTask(txTask)
				if err := func() error {
					if txTask.Error != nil {
						return txTask.Error
					}
					if txTask.Final {
						gasUsed += txTask.UsedGas
						if gasUsed != txTask.Header.GasUsed {
							if txTask.BlockNum > 0 { //Disable check for genesis. Maybe need somehow improve it in future - to satisfy TestExecutionSpec
								return fmt.Errorf("gas used by execution: %d, in header: %d, headerNum=%d, %x", gasUsed, txTask.Header.GasUsed, txTask.Header.Number.Uint64(), txTask.Header.Hash())
							}
						}
						gasUsed = 0
					} else {
						gasUsed += txTask.UsedGas
					}
					return nil
				}(); err != nil {
					if errors.Is(err, context.Canceled) || errors.Is(err, common.ErrStopped) {
						return err
					} else {
						logger.Warn(fmt.Sprintf("[%s] Execution failed", logPrefix), "block", blockNum, "hash", header.Hash().String(), "err", err)
						if cfg.hd != nil {
							cfg.hd.ReportBadHeaderPoS(header.Hash(), header.ParentHash)
						}
						if cfg.badBlockHalt {
							return err
						}
					}
					u.UnwindTo(blockNum-1, header.Hash())
					break Loop
				}

				// MA applystate
				if err := rs.ApplyState4(txTask, agg); err != nil {
					return fmt.Errorf("StateV3.ApplyState: %w", err)
				}
				if err := rs.ApplyLogsAndTraces(txTask, agg); err != nil {
					return fmt.Errorf("StateV3.ApplyLogsAndTraces: %w", err)
				}
				ExecTriggers.Add(rs.CommitTxNum(txTask.Sender, txTask.TxNum, in))
				outputTxNum.Add(1)
			}
			stageProgress = blockNum
			inputTxNum++
		}

		if !parallel {
			outputBlockNum.Set(blockNum)
			//if err := agg.Flush(ctx, applyTx); err != nil {
			//	panic(err)
			//}
			// MA commitment
			rh, err := agg.ComputeCommitment(true, false)
			if err != nil {
				return fmt.Errorf("StateV3.Apply: %w", err)
			}
			_ = rh
			if !bytes.Equal(rh, header.Root.Bytes()) {
<<<<<<< HEAD
				oldAlogNonIncrementalHahs, err := core.CalcHashRootForTests(applyTx, header)
=======
				oldAlogNonIncrementalHahs, err := core.CalcHashRootForTests(applyTx, header, true)
>>>>>>> f5b355c9
				if err != nil {
					panic(err)
				}
				if common.BytesToHash(rh) != oldAlogNonIncrementalHahs {
					err := fmt.Errorf("block hash mismatch - but new-algorithm hash is bad! (means latest state is correct): %x != %x != %x bn =%d", common.BytesToHash(rh), oldAlogNonIncrementalHahs, header.Root, blockNum)
					log.Error(err.Error())
<<<<<<< HEAD
					//return err
				} else {
					err := fmt.Errorf("block hash mismatch - and new-algorithm hash is good! (means latest state is NOT correct): %x == %x != %x bn =%d", common.BytesToHash(rh), oldAlogNonIncrementalHahs, header.Root, blockNum)
					log.Error(err.Error())
					//return err
=======
					return err
				} else {
					err := fmt.Errorf("block hash mismatch - and new-algorithm hash is good! (means latest state is NOT correct): %x == %x != %x bn =%d", common.BytesToHash(rh), oldAlogNonIncrementalHahs, header.Root, blockNum)
					log.Error(err.Error())
					return err
>>>>>>> f5b355c9
				}
			}

			select {
			case <-logEvery.C:
				stepsInDB := rawdbhelpers.IdxStepsCountV3(applyTx)
				progress.Log(rs, in, rws, count, inputBlockNum.Load(), outputBlockNum.Get(), outputTxNum.Load(), ExecRepeats.Get(), stepsInDB)
				if rs.SizeEstimate() < commitThreshold {
					break
				}

				var t1, t2, t3, t4 time.Duration
				commitStart := time.Now()
				if err := func() error {
					t1 = time.Since(commitStart)
					tt := time.Now()
					//if err := rs.Flush(ctx, applyTx, logPrefix, logEvery); err != nil {
					//	return err
					//}
					t2 = time.Since(tt)
					tt = time.Now()
					//rh, err := agg.ComputeCommitment(true, false)
					//if err != nil {
					//	return err
					//}
					//if !bytes.Equal(rh, header.Root.Bytes()) {
					//	return fmt.Errorf("root hash mismatch: %x != %x, bn=%d", rh, header.Root.Bytes(), blockNum)
					//}
					if err := agg.Flush(ctx, applyTx); err != nil {
						return err
					}
					t3 = time.Since(tt)

					if err = execStage.Update(applyTx, outputBlockNum.Get()); err != nil {
						return err
					}

					applyTx.CollectMetrics()

					return nil
				}(); err != nil {
					return err
				}
				logger.Info("Committed", "time", time.Since(commitStart), "drain", t1, "rs.flush", t2, "agg.flush", t3, "tx.commit", t4)
			default:
			}
		}

		if cfg.blockReader.FreezingCfg().Produce {
			//agg.BuildFilesInBackground(outputTxNum.Load())
			agg.AggregateFilesInBackground()
		}
		select {
		case <-ctx.Done():
			return ctx.Err()
		default:
		}
	}

	if parallel {
		logger.Warn("[dbg] all txs sent")
		if err := rwLoopG.Wait(); err != nil {
			return err
		}
		waitWorkers()
	} else {
		//if err = rs.Flush(ctx, applyTx, logPrefix, logEvery); err != nil {
		//	return err
		//}

		if err = agg.Flush(ctx, applyTx); err != nil {
			return err
		}
		//rh, err := rs.Commitment(inputTxNum, agg)
		//if err != nil {
		//	return err
		//}
		//if !bytes.Equal(rh, header.Root.Bytes()) {
		//	return fmt.Errorf("root hash mismatch: %x != %x, bn=%d", rh, header.Root.Bytes(), blockNum)
		//}
		if err = execStage.Update(applyTx, stageProgress); err != nil {
			return err
		}
	}

	if cfg.blockReader.FreezingCfg().Produce {
		//agg.BuildFilesInBackground(outputTxNum.Load())
		agg.AggregateFilesInBackground()
	}

	if !useExternalTx && applyTx != nil {
		if err = applyTx.Commit(); err != nil {
			return err
		}
	}
	return nil
}

func blockWithSenders(db kv.RoDB, tx kv.Tx, blockReader services.BlockReader, blockNum uint64) (b *types.Block, err error) {
	if tx == nil {
		tx, err = db.BeginRo(context.Background())
		if err != nil {
			return nil, err
		}
		defer tx.Rollback()
	}
	return blockReader.BlockByNumber(context.Background(), tx, blockNum)
}

func processResultQueue(in *exec22.QueueWithRetry, rws *exec22.ResultsQueue, outputTxNumIn uint64, rs *state.StateV3, agg *state2.AggregatorV3, applyTx kv.Tx, backPressure chan struct{}, applyWorker *exec3.Worker, canRetry, forceStopAtBlockEnd bool) (outputTxNum uint64, conflicts, triggers int, processedBlockNum uint64, stopedAtBlockEnd bool, err error) {
	rwsIt := rws.Iter()
	defer rwsIt.Close()

	var i int
	outputTxNum = outputTxNumIn
	for rwsIt.HasNext(outputTxNum) {
		txTask := rwsIt.PopNext()
		if txTask.Error != nil || !rs.ReadsValid(txTask.ReadLists) {
			conflicts++

			if i > 0 && canRetry {
				//send to re-exex
				rs.ReTry(txTask, in)
				continue
			}

			// resolve first conflict right here: it's faster and conflict-free
			applyWorker.RunTxTask(txTask)
			if txTask.Error != nil {
				return outputTxNum, conflicts, triggers, processedBlockNum, false, txTask.Error
			}
			i++
		}

		if txTask.Final {
			err := rs.ApplyState4(txTask, agg)
			if err != nil {
				return outputTxNum, conflicts, triggers, processedBlockNum, false, fmt.Errorf("StateV3.Apply: %w", err)
			}
			//if !bytes.Equal(rh, txTask.BlockRoot[:]) {
			//	log.Error("block hash mismatch", "rh", hex.EncodeToString(rh), "blockRoot", hex.EncodeToString(txTask.BlockRoot[:]), "bn", txTask.BlockNum, "txn", txTask.TxNum)
			//	return outputTxNum, conflicts, triggers, processedBlockNum, false, fmt.Errorf("block hash mismatch: %x != %x bn =%d, txn= %d", rh, txTask.BlockRoot[:], txTask.BlockNum, txTask.TxNum)
			//}
		}
		triggers += rs.CommitTxNum(txTask.Sender, txTask.TxNum, in)
		outputTxNum++
		if backPressure != nil {
			select {
			case backPressure <- struct{}{}:
			default:
			}
		}
		if err := rs.ApplyLogsAndTraces(txTask, agg); err != nil {
			return outputTxNum, conflicts, triggers, processedBlockNum, false, fmt.Errorf("StateV3.Apply: %w", err)
		}
		fmt.Printf("Applied %d block %d txIndex %d\n", txTask.TxNum, txTask.BlockNum, txTask.TxIndex)
		processedBlockNum = txTask.BlockNum
		stopedAtBlockEnd = txTask.Final
		if forceStopAtBlockEnd && txTask.Final {
			break
		}
	}
	return
}

func reconstituteStep(last bool,
	workerCount int, ctx context.Context, db kv.RwDB, txNum uint64, dirs datadir.Dirs,
	as *libstate.AggregatorStep, chainDb kv.RwDB, blockReader services.FullBlockReader,
	chainConfig *chain.Config, logger log.Logger, genesis *types.Genesis, engine consensus.Engine,
	batchSize datasize.ByteSize, s *StageState, blockNum uint64, total uint64,
) error {
	var startOk, endOk bool
	startTxNum, endTxNum := as.TxNumRange()
	var startBlockNum, endBlockNum uint64 // First block which is not covered by the history snapshot files
	if err := chainDb.View(ctx, func(tx kv.Tx) (err error) {
		startOk, startBlockNum, err = rawdbv3.TxNums.FindBlockNum(tx, startTxNum)
		if err != nil {
			return err
		}
		if startBlockNum > 0 {
			startBlockNum--
			startTxNum, err = rawdbv3.TxNums.Min(tx, startBlockNum)
			if err != nil {
				return err
			}
		}
		endOk, endBlockNum, err = rawdbv3.TxNums.FindBlockNum(tx, endTxNum)
		if err != nil {
			return err
		}
		return nil
	}); err != nil {
		return err
	}
	if !startOk {
		return fmt.Errorf("step startTxNum not found in snapshot blocks: %d", startTxNum)
	}
	if !endOk {
		return fmt.Errorf("step endTxNum not found in snapshot blocks: %d", endTxNum)
	}
	if last {
		endBlockNum = blockNum
	}

	logger.Info(fmt.Sprintf("[%s] Reconstitution", s.LogPrefix()), "startTxNum", startTxNum, "endTxNum", endTxNum, "startBlockNum", startBlockNum, "endBlockNum", endBlockNum)

	var maxTxNum = startTxNum

	scanWorker := exec3.NewScanWorker(txNum, as)

	t := time.Now()
	if err := scanWorker.BitmapAccounts(); err != nil {
		return err
	}
	if time.Since(t) > 5*time.Second {
		logger.Info(fmt.Sprintf("[%s] Scan accounts history", s.LogPrefix()), "took", time.Since(t))
	}

	t = time.Now()
	if err := scanWorker.BitmapStorage(); err != nil {
		return err
	}
	if time.Since(t) > 5*time.Second {
		logger.Info(fmt.Sprintf("[%s] Scan storage history", s.LogPrefix()), "took", time.Since(t))
	}

	t = time.Now()
	if err := scanWorker.BitmapCode(); err != nil {
		return err
	}
	if time.Since(t) > 5*time.Second {
		logger.Info(fmt.Sprintf("[%s] Scan code history", s.LogPrefix()), "took", time.Since(t))
	}
	bitmap := scanWorker.Bitmap()

	logEvery := time.NewTicker(logInterval)
	defer logEvery.Stop()

	logger.Info(fmt.Sprintf("[%s] Ready to replay", s.LogPrefix()), "transactions", bitmap.GetCardinality(), "out of", txNum)
	var lock sync.RWMutex
	reconWorkers := make([]*exec3.ReconWorker, workerCount)
	roTxs := make([]kv.Tx, workerCount)
	chainTxs := make([]kv.Tx, workerCount)
	defer func() {
		for i := 0; i < workerCount; i++ {
			if roTxs[i] != nil {
				roTxs[i].Rollback()
			}
			if chainTxs[i] != nil {
				chainTxs[i].Rollback()
			}
		}
	}()
	for i := 0; i < workerCount; i++ {
		var err error
		if roTxs[i], err = db.BeginRo(ctx); err != nil {
			return err
		}
		if chainTxs[i], err = chainDb.BeginRo(ctx); err != nil {
			return err
		}
	}
	g, reconstWorkersCtx := errgroup.WithContext(ctx)
	defer g.Wait()
	workCh := make(chan *exec22.TxTask, workerCount*4)
	defer func() {
		fmt.Printf("close1\n")
		safeCloseTxTaskCh(workCh)
	}()

	rs := state.NewReconState(workCh)
	prevCount := rs.DoneCount()
	for i := 0; i < workerCount; i++ {
		var localAs *libstate.AggregatorStep
		if i == 0 {
			localAs = as
		} else {
			localAs = as.Clone()
		}
		reconWorkers[i] = exec3.NewReconWorker(lock.RLocker(), reconstWorkersCtx, rs, localAs, blockReader, chainConfig, logger, genesis, engine, chainTxs[i])
		reconWorkers[i].SetTx(roTxs[i])
		reconWorkers[i].SetChainTx(chainTxs[i])
	}

	rollbackCount := uint64(0)

	for i := 0; i < workerCount; i++ {
		i := i
		g.Go(func() error { return reconWorkers[i].Run() })
	}
	commitThreshold := batchSize.Bytes()
	prevRollbackCount := uint64(0)
	prevTime := time.Now()
	reconDone := make(chan struct{}, 1)

	defer close(reconDone)

	commit := func(ctx context.Context) error {
		t := time.Now()
		lock.Lock()
		defer lock.Unlock()
		for i := 0; i < workerCount; i++ {
			roTxs[i].Rollback()
		}
		if err := db.Update(ctx, func(tx kv.RwTx) error {
			if err := rs.Flush(tx); err != nil {
				return err
			}
			return nil
		}); err != nil {
			return err
		}
		for i := 0; i < workerCount; i++ {
			var err error
			if roTxs[i], err = db.BeginRo(ctx); err != nil {
				return err
			}
			reconWorkers[i].SetTx(roTxs[i])
		}
		logger.Info(fmt.Sprintf("[%s] State reconstitution, commit", s.LogPrefix()), "took", time.Since(t))
		return nil
	}
	g.Go(func() error {
		for {
			select {
			case <-reconDone: // success finish path
				return nil
			case <-reconstWorkersCtx.Done(): // force-stop path
				return reconstWorkersCtx.Err()
			case <-logEvery.C:
				var m runtime.MemStats
				dbg.ReadMemStats(&m)
				sizeEstimate := rs.SizeEstimate()
				maxTxNum = rs.MaxTxNum()
				count := rs.DoneCount()
				rollbackCount = rs.RollbackCount()
				currentTime := time.Now()
				interval := currentTime.Sub(prevTime)
				speedTx := float64(count-prevCount) / (float64(interval) / float64(time.Second))
				progress := 100.0 * float64(maxTxNum) / float64(total)
				stepProgress := 100.0 * float64(maxTxNum-startTxNum) / float64(endTxNum-startTxNum)
				var repeatRatio float64
				if count > prevCount {
					repeatRatio = 100.0 * float64(rollbackCount-prevRollbackCount) / float64(count-prevCount)
				}
				prevTime = currentTime
				prevCount = count
				prevRollbackCount = rollbackCount
				logger.Info(fmt.Sprintf("[%s] State reconstitution", s.LogPrefix()), "overall progress", fmt.Sprintf("%.2f%%", progress),
					"step progress", fmt.Sprintf("%.2f%%", stepProgress),
					"tx/s", fmt.Sprintf("%.1f", speedTx), "workCh", fmt.Sprintf("%d/%d", len(workCh), cap(workCh)),
					"repeat ratio", fmt.Sprintf("%.2f%%", repeatRatio), "queue.len", rs.QueueLen(), "blk", syncMetrics[stages.Execution].Get(),
					"buffer", fmt.Sprintf("%s/%s", common.ByteCount(sizeEstimate), common.ByteCount(commitThreshold)),
					"alloc", common.ByteCount(m.Alloc), "sys", common.ByteCount(m.Sys))
				if sizeEstimate >= commitThreshold {
					if err := commit(reconstWorkersCtx); err != nil {
						return err
					}
				}
			}
		}
	})

	var inputTxNum = startTxNum
	var b *types.Block
	var txKey [8]byte
	getHeaderFunc := func(hash common.Hash, number uint64) (h *types.Header) {
		var err error
		if err = chainDb.View(ctx, func(tx kv.Tx) error {
			h, err = blockReader.Header(ctx, tx, hash, number)
			if err != nil {
				return err
			}
			return nil

		}); err != nil {
			panic(err)
		}
		return h
	}

	if err := func() (err error) {
		defer func() {
			close(workCh)
			reconDone <- struct{}{} // Complete logging and committing go-routine
			if waitErr := g.Wait(); waitErr != nil {
				if err == nil {
					err = waitErr
				}
				return
			}
		}()

		for bn := startBlockNum; bn <= endBlockNum; bn++ {
			t = time.Now()
			b, err = blockWithSenders(chainDb, nil, blockReader, bn)
			if err != nil {
				return err
			}
			if b == nil {
				return fmt.Errorf("could not find block %d\n", bn)
			}
			txs := b.Transactions()
			header := b.HeaderNoCopy()
			skipAnalysis := core.SkipAnalysis(chainConfig, bn)
			signer := *types.MakeSigner(chainConfig, bn, header.Time)

			f := core.GetHashFn(header, getHeaderFunc)
			getHashFnMute := &sync.Mutex{}
			getHashFn := func(n uint64) common.Hash {
				getHashFnMute.Lock()
				defer getHashFnMute.Unlock()
				return f(n)
			}
			blockContext := core.NewEVMBlockContext(header, getHashFn, engine, nil /* author */)
			rules := chainConfig.Rules(bn, b.Time())

			for txIndex := -1; txIndex <= len(txs); txIndex++ {
				if bitmap.Contains(inputTxNum) {
					binary.BigEndian.PutUint64(txKey[:], inputTxNum)
					txTask := &exec22.TxTask{
						BlockNum:        bn,
						Header:          header,
						Coinbase:        b.Coinbase(),
						Uncles:          b.Uncles(),
						Rules:           rules,
						TxNum:           inputTxNum,
						Txs:             txs,
						TxIndex:         txIndex,
						BlockHash:       b.Hash(),
						SkipAnalysis:    skipAnalysis,
						Final:           txIndex == len(txs),
						GetHashFn:       getHashFn,
						EvmBlockContext: blockContext,
						Withdrawals:     b.Withdrawals(),
					}
					if txIndex >= 0 && txIndex < len(txs) {
						txTask.Tx = txs[txIndex]
						txTask.TxAsMessage, err = txTask.Tx.AsMessage(signer, header.BaseFee, txTask.Rules)
						if err != nil {
							return err
						}
						if sender, ok := txs[txIndex].GetSender(); ok {
							txTask.Sender = &sender
						}
					} else {
						txTask.Txs = txs
					}

					select {
					case workCh <- txTask:
					case <-reconstWorkersCtx.Done():
						// if ctx canceled, then maybe it's because of error in errgroup
						//
						// errgroup doesn't play with pattern where some 1 goroutine-producer is outside of errgroup
						// but RwTx doesn't allow move between goroutines
						return g.Wait()
					}
				}
				inputTxNum++
			}

			syncMetrics[stages.Execution].Set(bn)
		}
		return err
	}(); err != nil {
		return err
	}

	for i := 0; i < workerCount; i++ {
		roTxs[i].Rollback()
	}
	if err := db.Update(ctx, func(tx kv.RwTx) error {
		if err := rs.Flush(tx); err != nil {
			return err
		}
		return nil
	}); err != nil {
		return err
	}

	plainStateCollector := etl.NewCollector(fmt.Sprintf("%s recon plainState", s.LogPrefix()), dirs.Tmp, etl.NewSortableBuffer(etl.BufferOptimalSize), logger)
	defer plainStateCollector.Close()
	codeCollector := etl.NewCollector(fmt.Sprintf("%s recon code", s.LogPrefix()), dirs.Tmp, etl.NewOldestEntryBuffer(etl.BufferOptimalSize), logger)
	defer codeCollector.Close()
	plainContractCollector := etl.NewCollector(fmt.Sprintf("%s recon plainContract", s.LogPrefix()), dirs.Tmp, etl.NewSortableBuffer(etl.BufferOptimalSize), logger)
	defer plainContractCollector.Close()
	var transposedKey []byte

	if err := db.View(ctx, func(roTx kv.Tx) error {
		clear := kv.ReadAhead(ctx, db, &atomic.Bool{}, kv.PlainStateR, nil, math.MaxUint32)
		defer clear()
		if err := roTx.ForEach(kv.PlainStateR, nil, func(k, v []byte) error {
			transposedKey = append(transposedKey[:0], k[8:]...)
			transposedKey = append(transposedKey, k[:8]...)
			return plainStateCollector.Collect(transposedKey, v)
		}); err != nil {
			return err
		}
		clear2 := kv.ReadAhead(ctx, db, &atomic.Bool{}, kv.PlainStateD, nil, math.MaxUint32)
		defer clear2()
		if err := roTx.ForEach(kv.PlainStateD, nil, func(k, v []byte) error {
			transposedKey = append(transposedKey[:0], v...)
			transposedKey = append(transposedKey, k...)
			return plainStateCollector.Collect(transposedKey, nil)
		}); err != nil {
			return err
		}
		clear3 := kv.ReadAhead(ctx, db, &atomic.Bool{}, kv.CodeR, nil, math.MaxUint32)
		defer clear3()
		if err := roTx.ForEach(kv.CodeR, nil, func(k, v []byte) error {
			transposedKey = append(transposedKey[:0], k[8:]...)
			transposedKey = append(transposedKey, k[:8]...)
			return codeCollector.Collect(transposedKey, v)
		}); err != nil {
			return err
		}
		clear4 := kv.ReadAhead(ctx, db, &atomic.Bool{}, kv.CodeD, nil, math.MaxUint32)
		defer clear4()
		if err := roTx.ForEach(kv.CodeD, nil, func(k, v []byte) error {
			transposedKey = append(transposedKey[:0], v...)
			transposedKey = append(transposedKey, k...)
			return codeCollector.Collect(transposedKey, nil)
		}); err != nil {
			return err
		}
		clear5 := kv.ReadAhead(ctx, db, &atomic.Bool{}, kv.PlainContractR, nil, math.MaxUint32)
		defer clear5()
		if err := roTx.ForEach(kv.PlainContractR, nil, func(k, v []byte) error {
			transposedKey = append(transposedKey[:0], k[8:]...)
			transposedKey = append(transposedKey, k[:8]...)
			return plainContractCollector.Collect(transposedKey, v)
		}); err != nil {
			return err
		}
		clear6 := kv.ReadAhead(ctx, db, &atomic.Bool{}, kv.PlainContractD, nil, math.MaxUint32)
		defer clear6()
		if err := roTx.ForEach(kv.PlainContractD, nil, func(k, v []byte) error {
			transposedKey = append(transposedKey[:0], v...)
			transposedKey = append(transposedKey, k...)
			return plainContractCollector.Collect(transposedKey, nil)
		}); err != nil {
			return err
		}
		return nil
	}); err != nil {
		return err
	}
	if err := db.Update(ctx, func(tx kv.RwTx) error {
		if err := tx.ClearBucket(kv.PlainStateR); err != nil {
			return err
		}
		if err := tx.ClearBucket(kv.PlainStateD); err != nil {
			return err
		}
		if err := tx.ClearBucket(kv.CodeR); err != nil {
			return err
		}
		if err := tx.ClearBucket(kv.CodeD); err != nil {
			return err
		}
		if err := tx.ClearBucket(kv.PlainContractR); err != nil {
			return err
		}
		if err := tx.ClearBucket(kv.PlainContractD); err != nil {
			return err
		}
		return nil
	}); err != nil {
		return err
	}
	if err := chainDb.Update(ctx, func(tx kv.RwTx) error {
		var lastKey []byte
		var lastVal []byte
		if err := plainStateCollector.Load(tx, kv.PlainState, func(k, v []byte, table etl.CurrentTableReader, next etl.LoadNextFunc) error {
			if !bytes.Equal(k[:len(k)-8], lastKey) {
				if lastKey != nil {
					if e := next(lastKey, lastKey, lastVal); e != nil {
						return e
					}
				}
				lastKey = append(lastKey[:0], k[:len(k)-8]...)
			}
			if v == nil { // `nil` value means delete, `empty value []byte{}` means empty value
				lastVal = nil
			} else {
				lastVal = append(lastVal[:0], v...)
			}
			return nil
		}, etl.TransformArgs{}); err != nil {
			return err
		}
		plainStateCollector.Close()
		if lastKey != nil {
			if len(lastVal) > 0 {
				if e := tx.Put(kv.PlainState, lastKey, lastVal); e != nil {
					return e
				}
			} else {
				if e := tx.Delete(kv.PlainState, lastKey); e != nil {
					return e
				}
			}
		}
		lastKey = nil
		lastVal = nil
		if err := codeCollector.Load(tx, kv.Code, func(k, v []byte, table etl.CurrentTableReader, next etl.LoadNextFunc) error {
			if !bytes.Equal(k[:len(k)-8], lastKey) {
				if lastKey != nil {
					if e := next(lastKey, lastKey, lastVal); e != nil {
						return e
					}
				}
				lastKey = append(lastKey[:0], k[:len(k)-8]...)
			}
			if v == nil {
				lastVal = nil
			} else {
				lastVal = append(lastVal[:0], v...)
			}
			return nil
		}, etl.TransformArgs{}); err != nil {
			return err
		}
		codeCollector.Close()
		if lastKey != nil {
			if len(lastVal) > 0 {
				if e := tx.Put(kv.Code, lastKey, lastVal); e != nil {
					return e
				}
			} else {
				if e := tx.Delete(kv.Code, lastKey); e != nil {
					return e
				}
			}
		}
		lastKey = nil
		lastVal = nil
		if err := plainContractCollector.Load(tx, kv.PlainContractCode, func(k, v []byte, table etl.CurrentTableReader, next etl.LoadNextFunc) error {
			if !bytes.Equal(k[:len(k)-8], lastKey) {
				if lastKey != nil {
					if e := next(lastKey, lastKey, lastVal); e != nil {
						return e
					}
				}
				lastKey = append(lastKey[:0], k[:len(k)-8]...)
			}
			if v == nil {
				lastVal = nil
			} else {
				lastVal = append(lastVal[:0], v...)
			}
			return nil
		}, etl.TransformArgs{}); err != nil {
			return err
		}
		plainContractCollector.Close()
		if lastKey != nil {
			if len(lastVal) > 0 {
				if e := tx.Put(kv.PlainContractCode, lastKey, lastVal); e != nil {
					return e
				}
			} else {
				if e := tx.Delete(kv.PlainContractCode, lastKey); e != nil {
					return e
				}
			}
		}

		return nil
	}); err != nil {
		return err
	}
	return nil
}

func safeCloseTxTaskCh(ch chan *exec22.TxTask) {
	if ch == nil {
		return
	}
	select {
	case <-ch:
		// Channel was already closed
	default:
		close(ch)
	}
}

func ReconstituteState(ctx context.Context, s *StageState, dirs datadir.Dirs, workerCount int, batchSize datasize.ByteSize, chainDb kv.RwDB,
	blockReader services.FullBlockReader,
	logger log.Logger, agg *state2.AggregatorV3, engine consensus.Engine,
	chainConfig *chain.Config, genesis *types.Genesis) (err error) {
	startTime := time.Now()
	defer agg.EnableMadvNormal().DisableReadAhead()

	// force merge snapshots before reconstitution, to allign domains progress
	// un-finished merge can happen at "kill -9" during merge
	if err := agg.MergeLoop(ctx, estimate.CompressSnapshot.Workers()); err != nil {
		return err
	}

	// Incremental reconstitution, step by step (snapshot range by snapshot range)
	aggSteps, err := agg.MakeSteps()
	if err != nil {
		return err
	}
	if len(aggSteps) == 0 {
		return nil
	}
	lastStep := aggSteps[len(aggSteps)-1]

	var ok bool
	var blockNum uint64 // First block which is not covered by the history snapshot files
	var txNum uint64
	if err := chainDb.View(ctx, func(tx kv.Tx) error {
		_, toTxNum := lastStep.TxNumRange()
		ok, blockNum, err = rawdbv3.TxNums.FindBlockNum(tx, toTxNum)
		if err != nil {
			return err
		}
		if !ok {
			lastBn, lastTn, _ := rawdbv3.TxNums.Last(tx)
			return fmt.Errorf("blockNum for mininmaxTxNum=%d not found. See lastBlockNum=%d,lastTxNum=%d", toTxNum, lastBn, lastTn)
		}
		if blockNum == 0 {
			return fmt.Errorf("not enough transactions in the history data")
		}
		blockNum--
		txNum, err = rawdbv3.TxNums.Max(tx, blockNum)
		if err != nil {
			return err
		}
		txNum++
		return nil
	}); err != nil {
		return err
	}

	logger.Info(fmt.Sprintf("[%s] Blocks execution, reconstitution", s.LogPrefix()), "fromBlock", s.BlockNumber, "toBlock", blockNum, "toTxNum", txNum)

	reconDbPath := filepath.Join(dirs.DataDir, "recondb")
	dir.Recreate(reconDbPath)
	db, err := kv2.NewMDBX(log.New()).Path(reconDbPath).
		Flags(func(u uint) uint {
			return mdbx.UtterlyNoSync | mdbx.NoMetaSync | mdbx.NoMemInit | mdbx.LifoReclaim | mdbx.WriteMap
		}).
		PageSize(uint64(8 * datasize.KB)).
		WithTableCfg(func(defaultBuckets kv.TableCfg) kv.TableCfg { return kv.ReconTablesCfg }).
		Open()
	if err != nil {
		return err
	}
	defer db.Close()
	defer os.RemoveAll(reconDbPath)

	for step, as := range aggSteps {
		logger.Info("Step of incremental reconstitution", "step", step+1, "out of", len(aggSteps), "workers", workerCount)
		if err := reconstituteStep(step+1 == len(aggSteps), workerCount, ctx, db,
			txNum, dirs, as, chainDb, blockReader, chainConfig, logger, genesis,
			engine, batchSize, s, blockNum, txNum,
		); err != nil {
			return err
		}
	}
	db.Close()
	plainStateCollector := etl.NewCollector(fmt.Sprintf("%s recon plainState", s.LogPrefix()), dirs.Tmp, etl.NewSortableBuffer(etl.BufferOptimalSize), logger)
	defer plainStateCollector.Close()
	codeCollector := etl.NewCollector(fmt.Sprintf("%s recon code", s.LogPrefix()), dirs.Tmp, etl.NewOldestEntryBuffer(etl.BufferOptimalSize), logger)
	defer codeCollector.Close()
	plainContractCollector := etl.NewCollector(fmt.Sprintf("%s recon plainContract", s.LogPrefix()), dirs.Tmp, etl.NewSortableBuffer(etl.BufferOptimalSize), logger)
	defer plainContractCollector.Close()

	fillWorker := exec3.NewFillWorker(txNum, aggSteps[len(aggSteps)-1])
	t := time.Now()
	if err := fillWorker.FillAccounts(plainStateCollector); err != nil {
		return err
	}
	if time.Since(t) > 5*time.Second {
		logger.Info(fmt.Sprintf("[%s] Filled accounts", s.LogPrefix()), "took", time.Since(t))
	}
	t = time.Now()
	if err := fillWorker.FillStorage(plainStateCollector); err != nil {
		return err
	}
	if time.Since(t) > 5*time.Second {
		logger.Info(fmt.Sprintf("[%s] Filled storage", s.LogPrefix()), "took", time.Since(t))
	}
	t = time.Now()
	if err := fillWorker.FillCode(codeCollector, plainContractCollector); err != nil {
		return err
	}
	if time.Since(t) > 5*time.Second {
		logger.Info(fmt.Sprintf("[%s] Filled code", s.LogPrefix()), "took", time.Since(t))
	}

	// Load all collections into the main collector
	if err = chainDb.Update(ctx, func(tx kv.RwTx) error {
		if err = plainStateCollector.Load(tx, kv.PlainState, etl.IdentityLoadFunc, etl.TransformArgs{}); err != nil {
			return err
		}
		plainStateCollector.Close()
		if err = codeCollector.Load(tx, kv.Code, etl.IdentityLoadFunc, etl.TransformArgs{}); err != nil {
			return err
		}
		codeCollector.Close()
		if err = plainContractCollector.Load(tx, kv.PlainContractCode, etl.IdentityLoadFunc, etl.TransformArgs{}); err != nil {
			return err
		}
		plainContractCollector.Close()
		if err := s.Update(tx, blockNum); err != nil {
			return err
		}
		s.BlockNumber = blockNum
		return nil
	}); err != nil {
		return err
	}
	logger.Info(fmt.Sprintf("[%s] Reconstitution done", s.LogPrefix()), "in", time.Since(startTime))
	return nil
}<|MERGE_RESOLUTION|>--- conflicted
+++ resolved
@@ -698,9 +698,9 @@
 
 		if !parallel {
 			outputBlockNum.Set(blockNum)
-			//if err := agg.Flush(ctx, applyTx); err != nil {
-			//	panic(err)
-			//}
+			if err := agg.Flush(ctx, applyTx); err != nil {
+				panic(err)
+			}
 			// MA commitment
 			rh, err := agg.ComputeCommitment(true, false)
 			if err != nil {
@@ -708,30 +708,18 @@
 			}
 			_ = rh
 			if !bytes.Equal(rh, header.Root.Bytes()) {
-<<<<<<< HEAD
-				oldAlogNonIncrementalHahs, err := core.CalcHashRootForTests(applyTx, header)
-=======
 				oldAlogNonIncrementalHahs, err := core.CalcHashRootForTests(applyTx, header, true)
->>>>>>> f5b355c9
 				if err != nil {
 					panic(err)
 				}
 				if common.BytesToHash(rh) != oldAlogNonIncrementalHahs {
 					err := fmt.Errorf("block hash mismatch - but new-algorithm hash is bad! (means latest state is correct): %x != %x != %x bn =%d", common.BytesToHash(rh), oldAlogNonIncrementalHahs, header.Root, blockNum)
 					log.Error(err.Error())
-<<<<<<< HEAD
 					//return err
 				} else {
 					err := fmt.Errorf("block hash mismatch - and new-algorithm hash is good! (means latest state is NOT correct): %x == %x != %x bn =%d", common.BytesToHash(rh), oldAlogNonIncrementalHahs, header.Root, blockNum)
 					log.Error(err.Error())
 					//return err
-=======
-					return err
-				} else {
-					err := fmt.Errorf("block hash mismatch - and new-algorithm hash is good! (means latest state is NOT correct): %x == %x != %x bn =%d", common.BytesToHash(rh), oldAlogNonIncrementalHahs, header.Root, blockNum)
-					log.Error(err.Error())
-					return err
->>>>>>> f5b355c9
 				}
 			}
 
