--- conflicted
+++ resolved
@@ -979,11 +979,7 @@
 					return fmt.Errorf("add %s compressed values key [%x]: %w", d.filenameBase, k, err)
 				}
 				if err = coll.valuesComp.AddWord(v); err != nil {
-<<<<<<< HEAD
-					return fmt.Errorf("add %s compressed values val [%x]=>[%x]: %w", d.filenameBase, k, v, err)
-=======
-					return fmt.Errorf("add %s compressed values val [%x]: %w", d.filenameBase, k, err)
->>>>>>> 5374ee52
+					return fmt.Errorf("add %s compressed values [%x]=>[%x]: %w", d.filenameBase, k, v, err)
 				}
 			default:
 				if err = coll.valuesComp.AddUncompressedWord(k); err != nil {
