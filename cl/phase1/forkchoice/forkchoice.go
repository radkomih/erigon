--- conflicted
+++ resolved
@@ -1,20 +1,10 @@
 package forkchoice
 
 import (
-<<<<<<< HEAD
-	"fmt"
 	"slices"
-=======
->>>>>>> 771b8349
 	"sort"
 	"sync"
 	"sync/atomic"
-
-<<<<<<< HEAD
-	"github.com/Giulio2002/bls"
-=======
-	"golang.org/x/exp/slices"
->>>>>>> 771b8349
 
 	"github.com/ledgerwatch/erigon/cl/aggregation"
 	"github.com/ledgerwatch/erigon/cl/beacon/beaconevents"
