--- conflicted
+++ resolved
@@ -215,20 +215,10 @@
 		return err
 	}
 
-<<<<<<< HEAD
-	count := targetState.committeeCount(epoch, activeIndiciesLength) * f.beaconCfg.SlotsPerEpoch
-	start := (activeIndiciesLength * committeeIndex) / count
-	end := (activeIndiciesLength * (committeeIndex + 1)) / count
-	committeeLength := end - start
-	if !state.IsAggregator(f.beaconCfg, committeeLength, slot, committeeIndex, selectionProof) {
-		log.Warn("[forkChoice] invalid aggregate and proof")
-		return fmt.Errorf("[forkChoice] invalid aggregate and proof")
-=======
 	// [REJECT] aggregate_and_proof.selection_proof selects the validator as an aggregator for the slot -- i.e. is_aggregator(state, aggregate.data.slot, index, aggregate_and_proof.selection_proof) returns True.
 	if !state.IsAggregator(f.beaconCfg, uint64(len(committee)), committeeIndex, selectionProof) {
 		log.Warn("receveived aggregate and proof from invalid aggregator")
 		return fmt.Errorf("invalid aggregate and proof")
->>>>>>> f3f47564
 	}
 	// [REJECT] The aggregator's validator index is within the committee -- i.e. aggregate_and_proof.aggregator_index in get_beacon_committee(state, aggregate.data.slot, index).
 	if !slices.Contains(committee, aggregateAndProof.Message.AggregatorIndex) {
