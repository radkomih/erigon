--- conflicted
+++ resolved
@@ -26,21 +26,6 @@
 
 // Antiquary is where the snapshots go, aka old history, it is what keep track of the oldest records.
 type Antiquary struct {
-<<<<<<< HEAD
-	mainDB          kv.RwDB // this is the main DB
-	dirs            datadir.Dirs
-	downloader      proto_downloader.DownloaderClient
-	logger          log.Logger
-	sn              *freezeblocks.CaplinSnapshots
-	snReader        freezeblocks.BeaconSnapshotReader
-	snBuildSema     *semaphore.Weighted // semaphore for building only one type (blocks, caplin, v3) at a time
-	ctx             context.Context
-	backfilled      *atomic.Bool
-	cfg             *clparams.BeaconChainConfig
-	states, blocks  bool
-	validatorsTable *state_accessors.StaticValidatorTable
-	genesisState    *state.CachingBeaconState
-=======
 	mainDB                kv.RwDB                  // this is the main DB
 	blobStorage           blob_storage.BlobStorage // this is the blob storage
 	dirs                  datadir.Dirs
@@ -48,6 +33,7 @@
 	logger                log.Logger
 	sn                    *freezeblocks.CaplinSnapshots
 	snReader              freezeblocks.BeaconSnapshotReader
+	snBuildSema           *semaphore.Weighted // semaphore for building only one type (blocks, caplin, v3) at a time
 	ctx                   context.Context
 	backfilled            *atomic.Bool
 	blobBackfilled        *atomic.Bool
@@ -55,17 +41,12 @@
 	states, blocks, blobs bool
 	validatorsTable       *state_accessors.StaticValidatorTable
 	genesisState          *state.CachingBeaconState
->>>>>>> 485432c5
 	// set to nil
 	currentState *state.CachingBeaconState
 	balances32   []byte
 }
 
-<<<<<<< HEAD
-func NewAntiquary(ctx context.Context, genesisState *state.CachingBeaconState, validatorsTable *state_accessors.StaticValidatorTable, cfg *clparams.BeaconChainConfig, dirs datadir.Dirs, downloader proto_downloader.DownloaderClient, mainDB kv.RwDB, sn *freezeblocks.CaplinSnapshots, reader freezeblocks.BeaconSnapshotReader, logger log.Logger, states, blocks bool, snBuildSema *semaphore.Weighted) *Antiquary {
-=======
-func NewAntiquary(ctx context.Context, blobStorage blob_storage.BlobStorage, genesisState *state.CachingBeaconState, validatorsTable *state_accessors.StaticValidatorTable, cfg *clparams.BeaconChainConfig, dirs datadir.Dirs, downloader proto_downloader.DownloaderClient, mainDB kv.RwDB, sn *freezeblocks.CaplinSnapshots, reader freezeblocks.BeaconSnapshotReader, logger log.Logger, states, blocks, blobs bool) *Antiquary {
->>>>>>> 485432c5
+func NewAntiquary(ctx context.Context, blobStorage blob_storage.BlobStorage, genesisState *state.CachingBeaconState, validatorsTable *state_accessors.StaticValidatorTable, cfg *clparams.BeaconChainConfig, dirs datadir.Dirs, downloader proto_downloader.DownloaderClient, mainDB kv.RwDB, sn *freezeblocks.CaplinSnapshots, reader freezeblocks.BeaconSnapshotReader, logger log.Logger, states, blocks, blobs bool, snBuildSema *semaphore.Weighted) *Antiquary {
 	backfilled := &atomic.Bool{}
 	blobBackfilled := &atomic.Bool{}
 	backfilled.Store(false)
