package requests

import (
	"context"

	"github.com/ledgerwatch/erigon/p2p"
)

func (reqGen *requestGenerator) AdminNodeInfo() (p2p.NodeInfo, error) {
	var result p2p.NodeInfo

<<<<<<< HEAD
	if err := reqGen.rpcCall(&result, Methods.AdminNodeInfo); err != nil {
=======
	if err := reqGen.rpcCall(context.Background(), &result, Methods.AdminNodeInfo); err != nil {
>>>>>>> 7d28151a
		return p2p.NodeInfo{}, err
	}

	return result, nil
}<|MERGE_RESOLUTION|>--- conflicted
+++ resolved
@@ -9,11 +9,7 @@
 func (reqGen *requestGenerator) AdminNodeInfo() (p2p.NodeInfo, error) {
 	var result p2p.NodeInfo
 
-<<<<<<< HEAD
-	if err := reqGen.rpcCall(&result, Methods.AdminNodeInfo); err != nil {
-=======
 	if err := reqGen.rpcCall(context.Background(), &result, Methods.AdminNodeInfo); err != nil {
->>>>>>> 7d28151a
 		return p2p.NodeInfo{}, err
 	}
 
