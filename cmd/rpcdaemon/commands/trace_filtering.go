--- conflicted
+++ resolved
@@ -557,7 +557,11 @@
 				return err
 			}
 			for it.HasNext() {
-				allTxs.Or(it.(bitmapdb.ToBitamp).ToBitmap())
+				n, err := it.NextBatch()
+				if err != nil {
+					return err
+				}
+				allTxs.AddMany(n)
 			}
 			fromAddresses[*addr] = struct{}{}
 		}
@@ -568,8 +572,6 @@
 			it, err := dbtx.IndexRange(temporal.TracesToIdx, addr.Bytes(), fromTxNum, toTxNum)
 			if err != nil {
 				return err
-<<<<<<< HEAD
-=======
 			}
 			for it.HasNext() {
 				n, err := it.NextBatch()
@@ -577,7 +579,6 @@
 					return err
 				}
 				txsTo.AddMany(n)
->>>>>>> abff625d
 			}
 			txsTo.Or(it.(bitmapdb.ToBitamp).ToBitmap())
 			toAddresses[*addr] = struct{}{}
@@ -634,10 +635,6 @@
 
 	stateReader := state.NewHistoryReaderV3()
 	stateReader.SetTx(dbtx)
-<<<<<<< HEAD
-	//stateReader.SetAc(ac)
-=======
->>>>>>> abff625d
 	noop := state.NewNoopWriter()
 	for it.HasNext() {
 		txNum := it.Next()
