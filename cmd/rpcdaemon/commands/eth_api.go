--- conflicted
+++ resolved
@@ -101,22 +101,13 @@
 	_genesis     *types.Block
 	_genesisLock sync.RWMutex
 
-<<<<<<< HEAD
-	_blockReader  interfaces.BlockReader
+	_blockReader  services.BlockReader
 	_headerReader interfaces.HeaderReader
-	_txnReader    interfaces.TxnReader
+	_txnReader    services.TxnReader
 	TevmEnabled   bool // experiment
 }
 
-func NewBaseApi(f *filters.Filters, stateCache kvcache.Cache, blockReader interfaces.BlockTxnAndHeaderReader, singleNodeMode bool) *BaseAPI {
-=======
-	_blockReader services.BlockReader
-	_txnReader   services.TxnReader
-	TevmEnabled  bool // experiment
-}
-
-func NewBaseApi(f *rpcservices.Filters, stateCache kvcache.Cache, blockReader services.BlockAndTxnReader, singleNodeMode bool) *BaseAPI {
->>>>>>> 6b1f9140
+func NewBaseApi(f *rpcservices.Filters, stateCache kvcache.Cache, blockReader services.BlockTxnAndHeaderReader, singleNodeMode bool) *BaseAPI {
 	blocksLRUSize := 128 // ~32Mb
 	if !singleNodeMode {
 		blocksLRUSize = 512
