package mock

import (
	"context"
	"crypto/ecdsa"
	"fmt"
	"math/big"
	"os"
	"sync"
	"testing"
	"time"

	"github.com/ledgerwatch/erigon/turbo/execution/eth1"
	"github.com/ledgerwatch/erigon/turbo/execution/eth1/eth1_utils"
	stages2 "github.com/ledgerwatch/erigon/turbo/stages"

	"github.com/c2h5oh/datasize"
	"github.com/holiman/uint256"
	"github.com/ledgerwatch/log/v3"
	"google.golang.org/protobuf/types/known/emptypb"

	"github.com/ledgerwatch/erigon-lib/chain"
	libcommon "github.com/ledgerwatch/erigon-lib/common"
	"github.com/ledgerwatch/erigon-lib/common/datadir"
	"github.com/ledgerwatch/erigon-lib/direct"
	"github.com/ledgerwatch/erigon-lib/gointerfaces"
	proto_downloader "github.com/ledgerwatch/erigon-lib/gointerfaces/downloader"
	"github.com/ledgerwatch/erigon-lib/gointerfaces/execution"
	proto_sentry "github.com/ledgerwatch/erigon-lib/gointerfaces/sentry"
	ptypes "github.com/ledgerwatch/erigon-lib/gointerfaces/types"
	"github.com/ledgerwatch/erigon-lib/kv"
	"github.com/ledgerwatch/erigon-lib/kv/kvcache"
	"github.com/ledgerwatch/erigon-lib/kv/memdb"
	"github.com/ledgerwatch/erigon-lib/kv/remotedbserver"
	libstate "github.com/ledgerwatch/erigon-lib/state"
	"github.com/ledgerwatch/erigon-lib/txpool"
	"github.com/ledgerwatch/erigon-lib/txpool/txpoolcfg"
	types2 "github.com/ledgerwatch/erigon-lib/types"

	"github.com/ledgerwatch/erigon/cmd/sentry/sentry"
	"github.com/ledgerwatch/erigon/consensus"
	"github.com/ledgerwatch/erigon/consensus/bor"
	"github.com/ledgerwatch/erigon/consensus/ethash"
	"github.com/ledgerwatch/erigon/core"
	"github.com/ledgerwatch/erigon/core/rawdb"
	"github.com/ledgerwatch/erigon/core/rawdb/blockio"
	"github.com/ledgerwatch/erigon/core/state"
	"github.com/ledgerwatch/erigon/core/state/temporal"
	"github.com/ledgerwatch/erigon/core/types"
	"github.com/ledgerwatch/erigon/core/vm"
	"github.com/ledgerwatch/erigon/crypto"
	"github.com/ledgerwatch/erigon/eth/ethconfig"
	"github.com/ledgerwatch/erigon/eth/ethconsensusconfig"
	"github.com/ledgerwatch/erigon/eth/protocols/eth"
	"github.com/ledgerwatch/erigon/eth/stagedsync"
	"github.com/ledgerwatch/erigon/eth/stagedsync/stages"
	"github.com/ledgerwatch/erigon/ethdb/prune"
	"github.com/ledgerwatch/erigon/params"
	"github.com/ledgerwatch/erigon/rlp"
	"github.com/ledgerwatch/erigon/turbo/builder"
	"github.com/ledgerwatch/erigon/turbo/engineapi/engine_helpers"
	"github.com/ledgerwatch/erigon/turbo/rpchelper"
	"github.com/ledgerwatch/erigon/turbo/services"
	"github.com/ledgerwatch/erigon/turbo/shards"
	"github.com/ledgerwatch/erigon/turbo/snapshotsync/freezeblocks"
	"github.com/ledgerwatch/erigon/turbo/stages/bodydownload"
	"github.com/ledgerwatch/erigon/turbo/stages/headerdownload"
	"github.com/ledgerwatch/erigon/turbo/trie"
)

const MockInsertAsInitialCycle = false

type MockSentry struct {
	proto_sentry.UnimplementedSentryServer
	Ctx                  context.Context
	Log                  log.Logger
	tb                   testing.TB
	cancel               context.CancelFunc
	DB                   kv.RwDB
	Dirs                 datadir.Dirs
	Engine               consensus.Engine
	gspec                *types.Genesis
	ChainConfig          *chain.Config
	Sync                 *stagedsync.Sync
	MiningSync           *stagedsync.Sync
	PendingBlocks        chan *types.Block
	MinedBlocks          chan *types.Block
	sentriesClient       *sentry.MultiClient
	Key                  *ecdsa.PrivateKey
	Genesis              *types.Block
	SentryClient         direct.SentryClient
	PeerId               *ptypes.H512
	UpdateHead           func(Ctx context.Context, headHeight, headTime uint64, hash libcommon.Hash, td *uint256.Int)
	streams              map[proto_sentry.MessageId][]proto_sentry.Sentry_MessagesServer
	sentMessages         []*proto_sentry.OutboundMessageData
	StreamWg             sync.WaitGroup
	ReceiveWg            sync.WaitGroup
	Address              libcommon.Address
	Eth1ExecutionService *eth1.EthereumExecutionModule

	Notifications *shards.Notifications

	// TxPool
	TxPoolFetch      *txpool.Fetch
	TxPoolSend       *txpool.Send
	TxPoolGrpcServer *txpool.GrpcServer
	TxPool           *txpool.TxPool
	txPoolDB         kv.RwDB

	HistoryV3      bool
	agg            *libstate.AggregatorV3
	BlockSnapshots *freezeblocks.RoSnapshots
	BlockReader    services.FullBlockReader
	posStagedSync  *stagedsync.Sync
}

func (ms *MockSentry) Close() {
	ms.cancel()
	if ms.txPoolDB != nil {
		ms.txPoolDB.Close()
	}
	if ms.Engine != nil {
		ms.Engine.Close()
	}
	if ms.BlockSnapshots != nil {
		ms.BlockSnapshots.Close()
	}
	if ms.agg != nil {
		ms.agg.Close()
	}
	if ms.DB != nil {
		ms.DB.Close()
	}
}

// Stream returns stream, waiting if necessary
func (ms *MockSentry) Send(req *proto_sentry.InboundMessage) (errs []error) {
	ms.StreamWg.Wait()
	for _, stream := range ms.streams[req.Id] {
		if err := stream.Send(req); err != nil {
			errs = append(errs, err)
		}
	}
	return errs
}

func (ms *MockSentry) SetStatus(context.Context, *proto_sentry.StatusData) (*proto_sentry.SetStatusReply, error) {
	return &proto_sentry.SetStatusReply{}, nil
}

func (ms *MockSentry) PenalizePeer(context.Context, *proto_sentry.PenalizePeerRequest) (*emptypb.Empty, error) {
	return nil, nil
}
func (ms *MockSentry) PeerMinBlock(context.Context, *proto_sentry.PeerMinBlockRequest) (*emptypb.Empty, error) {
	return nil, nil
}

func (ms *MockSentry) HandShake(ctx context.Context, in *emptypb.Empty) (*proto_sentry.HandShakeReply, error) {
	return &proto_sentry.HandShakeReply{Protocol: proto_sentry.Protocol_ETH68}, nil
}
func (ms *MockSentry) SendMessageByMinBlock(_ context.Context, r *proto_sentry.SendMessageByMinBlockRequest) (*proto_sentry.SentPeers, error) {
	ms.sentMessages = append(ms.sentMessages, r.Data)
	return nil, nil
}
func (ms *MockSentry) SendMessageById(_ context.Context, r *proto_sentry.SendMessageByIdRequest) (*proto_sentry.SentPeers, error) {
	ms.sentMessages = append(ms.sentMessages, r.Data)
	return nil, nil
}
func (ms *MockSentry) SendMessageToRandomPeers(_ context.Context, r *proto_sentry.SendMessageToRandomPeersRequest) (*proto_sentry.SentPeers, error) {
	ms.sentMessages = append(ms.sentMessages, r.Data)
	return nil, nil
}
func (ms *MockSentry) SendMessageToAll(_ context.Context, r *proto_sentry.OutboundMessageData) (*proto_sentry.SentPeers, error) {
	ms.sentMessages = append(ms.sentMessages, r)
	return nil, nil
}
func (ms *MockSentry) SentMessage(i int) *proto_sentry.OutboundMessageData {
	return ms.sentMessages[i]
}

func (ms *MockSentry) Messages(req *proto_sentry.MessagesRequest, stream proto_sentry.Sentry_MessagesServer) error {
	if ms.streams == nil {
		ms.streams = map[proto_sentry.MessageId][]proto_sentry.Sentry_MessagesServer{}
	}

	for _, id := range req.Ids {
		ms.streams[id] = append(ms.streams[id], stream)
	}
	ms.StreamWg.Done()
	select {
	case <-ms.Ctx.Done():
		return nil
	case <-stream.Context().Done():
		return nil
	}
}

func (ms *MockSentry) Peers(context.Context, *emptypb.Empty) (*proto_sentry.PeersReply, error) {
	return &proto_sentry.PeersReply{}, nil
}
func (ms *MockSentry) PeerCount(context.Context, *proto_sentry.PeerCountRequest) (*proto_sentry.PeerCountReply, error) {
	return &proto_sentry.PeerCountReply{Count: 0}, nil
}
func (ms *MockSentry) PeerById(context.Context, *proto_sentry.PeerByIdRequest) (*proto_sentry.PeerByIdReply, error) {
	return &proto_sentry.PeerByIdReply{}, nil
}
func (ms *MockSentry) PeerEvents(req *proto_sentry.PeerEventsRequest, server proto_sentry.Sentry_PeerEventsServer) error {
	return nil
}

func (ms *MockSentry) NodeInfo(context.Context, *emptypb.Empty) (*ptypes.NodeInfoReply, error) {
	return nil, nil
}

const blockBufferSize = 128

func MockWithGenesis(tb testing.TB, gspec *types.Genesis, key *ecdsa.PrivateKey, withPosDownloader bool) *MockSentry {
	return MockWithGenesisPruneMode(tb, gspec, key, blockBufferSize, prune.DefaultMode, withPosDownloader)
}

func MockWithGenesisEngine(tb testing.TB, gspec *types.Genesis, engine consensus.Engine, withPosDownloader, checkStateRoot bool) *MockSentry {
	key, _ := crypto.HexToECDSA("b71c71a67e1177ad4e901695e1b4b9ee17ae16c6668d313eac2f96dbcda3f291")
	return MockWithEverything(tb, gspec, key, prune.DefaultMode, engine, blockBufferSize, false, withPosDownloader, checkStateRoot)
}

func MockWithGenesisPruneMode(tb testing.TB, gspec *types.Genesis, key *ecdsa.PrivateKey, blockBufferSize int, prune prune.Mode, withPosDownloader bool) *MockSentry {
	var engine consensus.Engine

	switch {
	case gspec.Config.Bor != nil:
		engine = bor.NewFaker()
	default:
		engine = ethash.NewFaker()
	}

	checkStateRoot := true
	return MockWithEverything(tb, gspec, key, prune, engine, blockBufferSize, false, withPosDownloader, checkStateRoot)
}

func MockWithEverything(tb testing.TB, gspec *types.Genesis, key *ecdsa.PrivateKey, prune prune.Mode,
	engine consensus.Engine, blockBufferSize int, withTxPool, withPosDownloader, checkStateRoot bool,
) *MockSentry {
	tmpdir := os.TempDir()

	dirs := datadir.New(tmpdir)
	var err error

	cfg := ethconfig.Defaults
	cfg.StateStream = true
	cfg.BatchSize = 1 * datasize.MB
	cfg.Sync.BodyDownloadTimeoutSeconds = 10
	cfg.DeprecatedTxPool.Disable = !withTxPool
	cfg.DeprecatedTxPool.StartOnInit = true

	logger := log.New()

	ctx, ctxCancel := context.WithCancel(context.Background())
	histV3, db, agg := temporal.NewTestDB(nil, dirs, gspec)
	cfg.HistoryV3 = histV3

	erigonGrpcServeer := remotedbserver.NewKvServer(ctx, db, nil, nil, logger)
	allSnapshots := freezeblocks.NewRoSnapshots(ethconfig.Defaults.Snapshot, dirs.Snap, logger)
	allBorSnapshots := freezeblocks.NewBorRoSnapshots(ethconfig.Defaults.Snapshot, dirs.Snap, logger)
	mock := &MockSentry{
		Ctx: ctx, cancel: ctxCancel, DB: db, agg: agg,
		tb:          tb,
		Log:         logger,
		Dirs:        dirs,
		Engine:      engine,
		gspec:       gspec,
		ChainConfig: gspec.Config,
		Key:         key,
		Notifications: &shards.Notifications{
			Events:               shards.NewEvents(),
			Accumulator:          shards.NewAccumulator(),
			StateChangesConsumer: erigonGrpcServeer,
		},
		UpdateHead: func(Ctx context.Context, headHeight, headTime uint64, hash libcommon.Hash, td *uint256.Int) {
		},
		PeerId:         gointerfaces.ConvertHashToH512([64]byte{0x12, 0x34, 0x50}), // "12345"
		BlockSnapshots: allSnapshots,
		BlockReader:    freezeblocks.NewBlockReader(allSnapshots, allBorSnapshots),
		HistoryV3:      cfg.HistoryV3,
	}
	if tb != nil {
		tb.Cleanup(mock.Close)
	}
	blockWriter := blockio.NewBlockWriter(mock.HistoryV3)

	mock.Address = crypto.PubkeyToAddress(mock.Key.PublicKey)

	sendHeaderRequest := func(_ context.Context, r *headerdownload.HeaderRequest) ([64]byte, bool) { return [64]byte{}, false }
	propagateNewBlockHashes := func(context.Context, []headerdownload.Announce) {}
	penalize := func(context.Context, []headerdownload.PenaltyItem) {}

	mock.SentryClient = direct.NewSentryClientDirect(direct.ETH68, mock)
	sentries := []direct.SentryClient{mock.SentryClient}

	sendBodyRequest := func(context.Context, *bodydownload.BodyRequest) ([64]byte, bool) { return [64]byte{}, false }
	blockPropagator := func(Ctx context.Context, header *types.Header, body *types.RawBody, td *big.Int) {}
	if !cfg.DeprecatedTxPool.Disable {
		poolCfg := txpoolcfg.DefaultConfig
		newTxs := make(chan types2.Announcements, 1024)
		if tb != nil {
			tb.Cleanup(func() {
				close(newTxs)
			})
		}
		chainID, _ := uint256.FromBig(mock.ChainConfig.ChainID)
		shanghaiTime := mock.ChainConfig.ShanghaiTime
		cancunTime := mock.ChainConfig.CancunTime
		mock.TxPool, err = txpool.New(newTxs, mock.DB, poolCfg, kvcache.NewDummy(), *chainID, shanghaiTime, cancunTime, logger)
		if err != nil {
			tb.Fatal(err)
		}
		mock.txPoolDB = memdb.NewPoolDB(tmpdir)

		stateChangesClient := direct.NewStateDiffClientDirect(erigonGrpcServeer)

		mock.TxPoolFetch = txpool.NewFetch(mock.Ctx, sentries, mock.TxPool, stateChangesClient, mock.DB, mock.txPoolDB, *chainID, logger)
		mock.TxPoolFetch.SetWaitGroup(&mock.ReceiveWg)
		mock.TxPoolSend = txpool.NewSend(mock.Ctx, sentries, mock.TxPool, logger)
		mock.TxPoolGrpcServer = txpool.NewGrpcServer(mock.Ctx, mock.TxPool, mock.txPoolDB, *chainID, logger)

		mock.TxPoolFetch.ConnectCore()
		mock.StreamWg.Add(1)
		mock.TxPoolFetch.ConnectSentries()
		mock.StreamWg.Wait()

		go txpool.MainLoop(mock.Ctx, mock.txPoolDB, mock.DB, mock.TxPool, newTxs, mock.TxPoolSend, mock.TxPoolGrpcServer.NewSlotsStreams, func() {})
	}

	// Committed genesis will be shared between download and mock sentry
	_, mock.Genesis, err = core.CommitGenesisBlock(mock.DB, gspec, "", mock.Log)
	if _, ok := err.(*chain.ConfigCompatError); err != nil && !ok {
		if tb != nil {
			tb.Fatal(err)
		} else {
			panic(err)
		}
	}
	latestBlockBuiltStore := builder.NewLatestBlockBuiltStore()

	inMemoryExecution := func(batch kv.RwTx, header *types.Header, body *types.RawBody, unwindPoint uint64, headersChain []*types.Header, bodiesChain []*types.RawBody,
		notifications *shards.Notifications) error {
		terseLogger := log.New()
		terseLogger.SetHandler(log.LvlFilterHandler(log.LvlWarn, log.StderrHandler))
		// Needs its own notifications to not update RPC daemon and txpool about pending blocks
		stateSync := stages2.NewInMemoryExecution(mock.Ctx, mock.DB, &cfg, mock.sentriesClient,
			dirs, notifications, mock.BlockReader, blockWriter, mock.agg, nil, terseLogger)
		chainReader := stagedsync.NewChainReaderImpl(mock.ChainConfig, batch, mock.BlockReader, logger)
		// We start the mining step
		if err := stages2.StateStep(ctx, chainReader, mock.Engine, batch, blockWriter, stateSync, mock.sentriesClient.Bd, header, body, unwindPoint, headersChain, bodiesChain); err != nil {
			logger.Warn("Could not validate block", "err", err)
			return err
		}
		progress, err := stages.GetStageProgress(batch, stages.IntermediateHashes)
		if err != nil {
			return err
		}
		if progress < header.Number.Uint64() {
			return fmt.Errorf("unsuccessful execution, progress %d < expected %d", progress, header.Number.Uint64())
		}
		return nil
	}
	forkValidator := engine_helpers.NewForkValidator(ctx, 1, inMemoryExecution, dirs.Tmp, mock.BlockReader)
	networkID := uint64(1)
	maxBlockBroadcastPeers := func(header *types.Header) uint { return 0 }

	mock.sentriesClient, err = sentry.NewMultiClient(
		mock.DB,
		"mock",
		mock.ChainConfig,
		mock.Genesis.Hash(),
		mock.Genesis.Time(),
		mock.Engine,
		networkID,
		sentries,
		cfg.Sync,
		mock.BlockReader,
		blockBufferSize,
		false,
		forkValidator,
		maxBlockBroadcastPeers,
		logger,
	)
	if err != nil {
		if tb != nil {
			tb.Fatal(err)
		} else {
			panic(err)
		}
	}
	mock.sentriesClient.IsMock = true

	var snapshotsDownloader proto_downloader.DownloaderClient

	// proof-of-stake mining
	assembleBlockPOS := func(param *core.BlockBuilderParameters, interrupt *int32) (*types.BlockWithReceipts, error) {
		miningStatePos := stagedsync.NewProposingState(&cfg.Miner)
		miningStatePos.MiningConfig.Etherbase = param.SuggestedFeeRecipient
		proposingSync := stagedsync.New(
			stagedsync.MiningStages(mock.Ctx,
				stagedsync.StageMiningCreateBlockCfg(mock.DB, miningStatePos, *mock.ChainConfig, mock.Engine, mock.txPoolDB, param, tmpdir, mock.BlockReader),
				stagedsync.StageBorHeimdallCfg(mock.DB, miningStatePos, *mock.ChainConfig, nil, mock.BlockReader, nil, nil),
				stagedsync.StageMiningExecCfg(mock.DB, miningStatePos, mock.Notifications.Events, *mock.ChainConfig, mock.Engine, &vm.Config{}, tmpdir, interrupt, param.PayloadId, mock.TxPool, mock.txPoolDB, mock.BlockReader),
				stagedsync.StageHashStateCfg(mock.DB, dirs, cfg.HistoryV3),
				stagedsync.StageTrieCfg(mock.DB, false, true, true, tmpdir, mock.BlockReader, nil, histV3, mock.agg),
				stagedsync.StageMiningFinishCfg(mock.DB, *mock.ChainConfig, mock.Engine, miningStatePos, nil, mock.BlockReader, latestBlockBuiltStore),
			), stagedsync.MiningUnwindOrder, stagedsync.MiningPruneOrder,
			logger)
		// We start the mining step
		if err := stages2.MiningStep(ctx, mock.DB, proposingSync, tmpdir); err != nil {
			return nil, err
		}
		block := <-miningStatePos.MiningResultPOSCh
		return block, nil
	}

	blockRetire := freezeblocks.NewBlockRetire(1, dirs, mock.BlockReader, blockWriter, mock.DB, mock.Notifications.Events, logger)
	mock.Sync = stagedsync.New(
		stagedsync.DefaultStages(mock.Ctx,
			stagedsync.StageSnapshotsCfg(mock.DB, *mock.ChainConfig, dirs, blockRetire, snapshotsDownloader, mock.BlockReader, mock.Notifications.Events, mock.HistoryV3, mock.agg, nil),
			stagedsync.StageHeadersCfg(mock.DB, mock.sentriesClient.Hd, mock.sentriesClient.Bd, *mock.ChainConfig, sendHeaderRequest, propagateNewBlockHashes, penalize, cfg.BatchSize, false, mock.BlockReader, blockWriter, dirs.Tmp, mock.Notifications, engine_helpers.NewForkValidatorMock(1), nil),
			stagedsync.StageBorHeimdallCfg(mock.DB, stagedsync.MiningState{}, *mock.ChainConfig, nil /* heimdallClient */, mock.BlockReader, nil, nil),
			stagedsync.StageBlockHashesCfg(mock.DB, mock.Dirs.Tmp, mock.ChainConfig, blockWriter),
			stagedsync.StageBodiesCfg(mock.DB, mock.sentriesClient.Bd, sendBodyRequest, penalize, blockPropagator, cfg.Sync.BodyDownloadTimeoutSeconds, *mock.ChainConfig, mock.BlockReader, cfg.HistoryV3, blockWriter),
			stagedsync.StageSendersCfg(mock.DB, mock.ChainConfig, false, dirs.Tmp, prune, mock.BlockReader, mock.sentriesClient.Hd),
			stagedsync.StageExecuteBlocksCfg(
				mock.DB,
				prune,
				cfg.BatchSize,
				nil,
				mock.ChainConfig,
				mock.Engine,
				&vm.Config{},
				mock.Notifications.Accumulator,
				cfg.StateStream,
				/*stateStream=*/ false,
				/*exec22=*/ cfg.HistoryV3,
				dirs,
				mock.BlockReader,
				mock.sentriesClient.Hd,
				mock.gspec,
				ethconfig.Defaults.Sync,
				mock.agg,
				nil,
			),
			stagedsync.StageHashStateCfg(mock.DB, mock.Dirs, cfg.HistoryV3),
			stagedsync.StageTrieCfg(mock.DB, checkStateRoot, true, false, dirs.Tmp, mock.BlockReader, mock.sentriesClient.Hd, cfg.HistoryV3, mock.agg),
			stagedsync.StageHistoryCfg(mock.DB, prune, dirs.Tmp),
			stagedsync.StageLogIndexCfg(mock.DB, prune, dirs.Tmp),
			stagedsync.StageCallTracesCfg(mock.DB, prune, 0, dirs.Tmp),
			stagedsync.StageTxLookupCfg(mock.DB, prune, dirs.Tmp, mock.ChainConfig.Bor, mock.BlockReader),
			stagedsync.StageFinishCfg(mock.DB, dirs.Tmp, forkValidator),
			!withPosDownloader),
		stagedsync.DefaultUnwindOrder,
		stagedsync.DefaultPruneOrder,
		logger,
	)

	cfg.Genesis = gspec
	pipelineStages := stages2.NewPipelineStages(mock.Ctx, db, &cfg, mock.sentriesClient, mock.Notifications,
		snapshotsDownloader, mock.BlockReader, blockRetire, mock.agg, nil, forkValidator, logger, checkStateRoot)
	mock.posStagedSync = stagedsync.New(pipelineStages, stagedsync.PipelineUnwindOrder, stagedsync.PipelinePruneOrder, logger)

	mock.Eth1ExecutionService = eth1.NewEthereumExecutionModule(mock.BlockReader, mock.DB, mock.posStagedSync, forkValidator, mock.ChainConfig, assembleBlockPOS, nil, mock.Notifications.Accumulator, mock.Notifications.StateChangesConsumer, logger, histV3)

	mock.sentriesClient.Hd.StartPoSDownloader(mock.Ctx, sendHeaderRequest, penalize)

	miningConfig := cfg.Miner
	miningConfig.Enabled = true
	miningConfig.Noverify = false
	miningConfig.Etherbase = mock.Address
	miningConfig.SigKey = mock.Key
	miningCancel := make(chan struct{})
	go func() {
		<-mock.Ctx.Done()
		close(miningCancel)
	}()

	miner := stagedsync.NewMiningState(&miningConfig)
	mock.PendingBlocks = miner.PendingResultCh
	mock.MinedBlocks = miner.MiningResultCh
	mock.MiningSync = stagedsync.New(
		stagedsync.MiningStages(mock.Ctx,
			stagedsync.StageMiningCreateBlockCfg(mock.DB, miner, *mock.ChainConfig, mock.Engine, nil, nil, dirs.Tmp, mock.BlockReader),
			stagedsync.StageBorHeimdallCfg(mock.DB, miner, *mock.ChainConfig, nil /*heimdallClient*/, mock.BlockReader, nil, nil),
			stagedsync.StageMiningExecCfg(mock.DB, miner, nil, *mock.ChainConfig, mock.Engine, &vm.Config{}, dirs.Tmp, nil, 0, mock.TxPool, nil, mock.BlockReader),
			stagedsync.StageHashStateCfg(mock.DB, dirs, cfg.HistoryV3),
			stagedsync.StageTrieCfg(mock.DB, false, true, false, dirs.Tmp, mock.BlockReader, mock.sentriesClient.Hd, cfg.HistoryV3, mock.agg),
			stagedsync.StageMiningFinishCfg(mock.DB, *mock.ChainConfig, mock.Engine, miner, miningCancel, mock.BlockReader, latestBlockBuiltStore),
		),
		stagedsync.MiningUnwindOrder,
		stagedsync.MiningPruneOrder,
		logger,
	)

	cfg.Genesis = gspec

	mock.StreamWg.Add(1)
	go mock.sentriesClient.RecvMessageLoop(mock.Ctx, mock.SentryClient, &mock.ReceiveWg)
	mock.StreamWg.Wait()
	mock.StreamWg.Add(1)
	go mock.sentriesClient.RecvUploadMessageLoop(mock.Ctx, mock.SentryClient, &mock.ReceiveWg)
	mock.StreamWg.Wait()
	mock.StreamWg.Add(1)
	go mock.sentriesClient.RecvUploadHeadersMessageLoop(mock.Ctx, mock.SentryClient, &mock.ReceiveWg)
	mock.StreamWg.Wait()

	return mock
}

// Mock is convenience function to create a mock with some pre-set values
func Mock(tb testing.TB) *MockSentry {
	funds := big.NewInt(1 * params.Ether)
	key, _ := crypto.HexToECDSA("b71c71a67e1177ad4e901695e1b4b9ee17ae16c6668d313eac2f96dbcda3f291")
	address := crypto.PubkeyToAddress(key.PublicKey)
	chainConfig := params.TestChainConfig
	gspec := &types.Genesis{
		Config: chainConfig,
		Alloc: types.GenesisAlloc{
			address: {Balance: funds},
		},
	}
	return MockWithGenesis(tb, gspec, key, false)
}

func MockWithTxPool(t *testing.T) *MockSentry {
	funds := big.NewInt(1 * params.Ether)
	key, _ := crypto.HexToECDSA("b71c71a67e1177ad4e901695e1b4b9ee17ae16c6668d313eac2f96dbcda3f291")
	address := crypto.PubkeyToAddress(key.PublicKey)
	chainConfig := params.TestChainConfig
	gspec := &types.Genesis{
		Config: chainConfig,
		Alloc: types.GenesisAlloc{
			address: {Balance: funds},
		},
	}

	checkStateRoot := true
	return MockWithEverything(t, gspec, key, prune.DefaultMode, ethash.NewFaker(), blockBufferSize, true, false, checkStateRoot)
}

func MockWithZeroTTD(t *testing.T, withPosDownloader bool) *MockSentry {
	funds := big.NewInt(1 * params.Ether)
	key, _ := crypto.HexToECDSA("b71c71a67e1177ad4e901695e1b4b9ee17ae16c6668d313eac2f96dbcda3f291")
	address := crypto.PubkeyToAddress(key.PublicKey)
	chainConfig := params.AllProtocolChanges
	chainConfig.TerminalTotalDifficulty = libcommon.Big0
	gspec := &types.Genesis{
		Config: chainConfig,
		Alloc: types.GenesisAlloc{
			address: {Balance: funds},
		},
	}
	return MockWithGenesis(t, gspec, key, withPosDownloader)
}

func MockWithZeroTTDGnosis(t *testing.T, withPosDownloader bool) *MockSentry {
	funds := big.NewInt(1 * params.Ether)
	key, _ := crypto.HexToECDSA("b71c71a67e1177ad4e901695e1b4b9ee17ae16c6668d313eac2f96dbcda3f291")
	address := crypto.PubkeyToAddress(key.PublicKey)
	chainConfig := params.TestChainAuraConfig
	chainConfig.TerminalTotalDifficulty = libcommon.Big0
	chainConfig.TerminalTotalDifficultyPassed = true
	gspec := &types.Genesis{
		Config: chainConfig,
		Alloc: types.GenesisAlloc{
			address: {Balance: funds},
		},
	}
	engine := ethconsensusconfig.CreateConsensusEngineBareBones(chainConfig, log.New())
	checkStateRoot := true
	return MockWithGenesisEngine(t, gspec, engine, withPosDownloader, checkStateRoot)
}

func (ms *MockSentry) EnableLogs() {
	ms.Log.SetHandler(log.LvlFilterHandler(log.LvlInfo, log.StderrHandler))
}

func (ms *MockSentry) numberOfPoWBlocks(chain *core.ChainPack) int {
	if ms.ChainConfig.TerminalTotalDifficulty == nil {
		return chain.Length()
	}
	return chain.NumberOfPoWBlocks()
}

func (ms *MockSentry) insertPoWBlocks(chain *core.ChainPack, tx kv.RwTx) error {
	n := ms.numberOfPoWBlocks(chain)
	if n == 0 {
		// No Proof-of-Work blocks
		return nil
	}

	// Send NewBlock message
	b, err := rlp.EncodeToBytes(&eth.NewBlockPacket{
		Block: chain.Blocks[n-1],
		TD:    big.NewInt(1), // This is ignored anyway
	})
	if err != nil {
		return err
	}
	ms.ReceiveWg.Add(1)
	for _, err = range ms.Send(&proto_sentry.InboundMessage{Id: proto_sentry.MessageId_NEW_BLOCK_66, Data: b, PeerId: ms.PeerId}) {
		if err != nil {
			return err
		}
	}

	// Send all the headers
	b, err = rlp.EncodeToBytes(&eth.BlockHeadersPacket66{
		RequestId:          1,
		BlockHeadersPacket: chain.Headers[0:n],
	})
	if err != nil {
		return err
	}
	ms.ReceiveWg.Add(1)
	for _, err = range ms.Send(&proto_sentry.InboundMessage{Id: proto_sentry.MessageId_BLOCK_HEADERS_66, Data: b, PeerId: ms.PeerId}) {
		if err != nil {
			return err
		}
	}

	// Send all the bodies
	packet := make(eth.BlockBodiesPacket, n)
	for i, block := range chain.Blocks[0:n] {
		packet[i] = block.Body()
	}
	b, err = rlp.EncodeToBytes(&eth.BlockBodiesPacket66{
		RequestId:         1,
		BlockBodiesPacket: packet,
	})
	if err != nil {
		return err
	}
	ms.ReceiveWg.Add(1)
	for _, err = range ms.Send(&proto_sentry.InboundMessage{Id: proto_sentry.MessageId_BLOCK_BODIES_66, Data: b, PeerId: ms.PeerId}) {
		if err != nil {
			return err
		}
	}
	ms.ReceiveWg.Wait() // Wait for all messages to be processed before we proceed

	if ms.TxPool != nil {
		ms.ReceiveWg.Add(1)
	}
	initialCycle := MockInsertAsInitialCycle
	hook := stages2.NewHook(ms.Ctx, ms.DB, ms.Notifications, ms.Sync, ms.BlockReader, ms.ChainConfig, ms.Log, ms.UpdateHead)
	if err = stages2.StageLoopIteration(ms.Ctx, ms.DB, tx, ms.Sync, initialCycle, ms.Log, ms.BlockReader, hook, false); err != nil {
		return err
	}
	if ms.TxPool != nil {
		ms.ReceiveWg.Wait() // Wait for TxPool notification
	}
	return nil
}

func (ms *MockSentry) insertPoSBlocks(chain *core.ChainPack) error {
	n := ms.numberOfPoWBlocks(chain)
	if n >= chain.Length() {
		return nil
	}

	for i := n; i < chain.Length(); i++ {
		if err := chain.Blocks[i].HashCheck(); err != nil {
			return err
		}

		res, err := ms.Eth1ExecutionService.InsertBlocks(ms.Ctx, &execution.InsertBlocksRequest{
			Blocks: []*execution.Block{eth1_utils.ConvertBlockToRPC(chain.Blocks[i])},
		})
		if err != nil {
			return err
		}
		if res.Result != execution.ExecutionStatus_Success {
			return fmt.Errorf("insertion failed for block %d, code: %s", chain.Blocks[i].NumberU64(), res.Result.String())
		}

		vRes, err := ms.Eth1ExecutionService.ValidateChain(ms.Ctx, &execution.ValidationRequest{
			Hash:   gointerfaces.ConvertHashToH256(chain.Blocks[i].Hash()),
			Number: chain.Blocks[i].NumberU64(),
		})
		if err != nil {
			return err
		}
		if vRes.ValidationStatus != execution.ExecutionStatus_Success {
			return fmt.Errorf("insertion failed for block %d, code: %s", chain.Blocks[i].NumberU64(), vRes.ValidationStatus.String())
		}

		receipt, err := ms.Eth1ExecutionService.UpdateForkChoice(ms.Ctx, &execution.ForkChoice{
			HeadBlockHash:      gointerfaces.ConvertHashToH256(chain.Blocks[i].Hash()),
			SafeBlockHash:      gointerfaces.ConvertHashToH256(chain.Blocks[i].Hash()),
			FinalizedBlockHash: gointerfaces.ConvertHashToH256(chain.Blocks[i].Hash()),
			Timeout:            uint64(1 * time.Hour),
		})
		if err != nil {
			return err
		}
		if receipt.Status != execution.ExecutionStatus_Success {
			return fmt.Errorf("forkchoice failed for block %d, code: %s", chain.Blocks[i].NumberU64(), receipt.Status.String())
		}
	}
	return nil
}

func (ms *MockSentry) InsertChain(chain *core.ChainPack) error {

	tx, err := ms.DB.BeginRw(ms.Ctx)
	if err != nil {
		return err
	}
	defer tx.Rollback()

	if err := ms.insertPoWBlocks(chain, tx); err != nil {
		return err
	}
	if err := tx.Commit(); err != nil {
		return err
	}
	if err := ms.insertPoSBlocks(chain); err != nil {
		return err
	}

	roTx, err := ms.DB.BeginRo(ms.Ctx)
	if err != nil {
		return err
	}
	defer roTx.Rollback()
	// Check if the latest header was imported or rolled back
	if rawdb.ReadHeader(roTx, chain.TopBlock.Hash(), chain.TopBlock.NumberU64()) == nil {
		return fmt.Errorf("did not import block %d %x", chain.TopBlock.NumberU64(), chain.TopBlock.Hash())
	}
	execAt, err := stages.GetStageProgress(roTx, stages.Execution)
	if err != nil {
		return err
	}
	if execAt == 0 {
		return fmt.Errorf("sentryMock.InsertChain end up with Execution stage progress = 0")
	}

	if ms.sentriesClient.Hd.IsBadHeader(chain.TopBlock.Hash()) {
		return fmt.Errorf("block %d %x was invalid", chain.TopBlock.NumberU64(), chain.TopBlock.Hash())
	}

<<<<<<< HEAD
	if !externalTx {
		//if ms.HistoryV3 {
		//	if err := ms.agg.BuildFiles(math.MaxUint64); err != nil {
		//		return err
		//	}
		//	ms.agg.SetTx(tx)
		//	ac := ms.agg.MakeContext()
		//	defer ac.Close()
		//	if err := ac.Prune(ms.Ctx, math.MaxUint64, math.MaxUint64, tx); err != nil {
		//		return err
		//	}
		//}
		if err := tx.Commit(); err != nil {
			return err
		}
	}
=======
>>>>>>> 0eed8e35
	return nil
}

func (ms *MockSentry) HeaderDownload() *headerdownload.HeaderDownload {
	return ms.sentriesClient.Hd
}

func (ms *MockSentry) NewHistoryStateReader(blockNum uint64, tx kv.Tx) state.StateReader {
	r, err := rpchelper.CreateHistoryStateReader(tx, blockNum, 0, ms.HistoryV3, ms.ChainConfig.ChainName)
	if err != nil {
		panic(err)
	}
	return r
}

func (ms *MockSentry) NewStateReader(tx kv.Tx) state.StateReader {
	if ethconfig.EnableHistoryV4InTest {
		return state.NewReaderV4(tx.(kv.TemporalTx))
	}
	return state.NewPlainStateReader(tx)
}

func (ms *MockSentry) CalcStateRoot(tx kv.Tx) libcommon.Hash {
	if ethconfig.EnableHistoryV4InTest {
		//aggCtx := tx.(kv.TemporalTx).(*temporal.Tx).AggCtx()
		rootBytes, err := tx.(kv.TemporalTx).(*temporal.Tx).Agg().ComputeCommitment(false, false)
		if err != nil {
			panic(fmt.Errorf("ComputeCommitment: %w", err))
		}
		return libcommon.BytesToHash(rootBytes)
	}

	h, err := trie.CalcRoot("test", tx)
	if err != nil {
		panic(err)
	}
	return h
}
func (ms *MockSentry) HistoryV3Components() *libstate.AggregatorV3 {
	return ms.agg
}

func (ms *MockSentry) BlocksIO() (services.FullBlockReader, *blockio.BlockWriter) {
	return ms.BlockReader, blockio.NewBlockWriter(ms.HistoryV3)
}<|MERGE_RESOLUTION|>--- conflicted
+++ resolved
@@ -743,26 +743,21 @@
 	if ms.sentriesClient.Hd.IsBadHeader(chain.TopBlock.Hash()) {
 		return fmt.Errorf("block %d %x was invalid", chain.TopBlock.NumberU64(), chain.TopBlock.Hash())
 	}
-
-<<<<<<< HEAD
-	if !externalTx {
-		//if ms.HistoryV3 {
-		//	if err := ms.agg.BuildFiles(math.MaxUint64); err != nil {
-		//		return err
-		//	}
-		//	ms.agg.SetTx(tx)
-		//	ac := ms.agg.MakeContext()
-		//	defer ac.Close()
-		//	if err := ac.Prune(ms.Ctx, math.MaxUint64, math.MaxUint64, tx); err != nil {
-		//		return err
-		//	}
-		//}
-		if err := tx.Commit(); err != nil {
-			return err
-		}
-	}
-=======
->>>>>>> 0eed8e35
+	//if ms.HistoryV3 {
+	//if err := ms.agg.BuildFiles(ms.Ctx, ms.DB); err != nil {
+	//	return err
+	//}
+	//if err := ms.DB.UpdateNosync(ms.Ctx, func(tx kv.RwTx) error {
+	//	ms.agg.SetTx(tx)
+	//	if err := ms.agg.Prune(ms.Ctx, math.MaxUint64); err != nil {
+	//		return err
+	//	}
+	//	return nil
+	//}); err != nil {
+	//	return err
+	//}
+	//}
+
 	return nil
 }
 
