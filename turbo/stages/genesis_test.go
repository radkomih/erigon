--- conflicted
+++ resolved
@@ -143,11 +143,7 @@
 	for _, test := range tests {
 		test := test
 		t.Run(test.name, func(t *testing.T) {
-<<<<<<< HEAD
-			_, _, db, _ := temporal.NewTestDB(t, context.Background(), datadir.New(tmpdir), nil, log.New())
-=======
 			_, db, _ := temporal.NewTestDB(t, context.Background(), datadir.New(tmpdir), nil, log.New())
->>>>>>> 36042391
 			blockReader := snapshotsync.NewBlockReader(snapshotsync.NewRoSnapshots(ethconfig.Snapshot{Enabled: false}, "", log.New()))
 			config, genesis, err := test.fn(db)
 			// Check the return values.
