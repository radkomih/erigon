--- conflicted
+++ resolved
@@ -58,11 +58,7 @@
 	m.ReceiveWg.Wait() // Wait for all messages to be processed before we proceed
 
 	initialCycle := true
-<<<<<<< HEAD
-	if _, err := stages.StageLoopStep(m.Ctx, m.DB, m.Sync, initialCycle, m.Log, nil, nil); err != nil {
-=======
 	if _, err := stages.StageLoopStep(m.Ctx, m.DB, m.Sync, initialCycle, m.Log, m.BlockSnapshots, nil); err != nil {
->>>>>>> ac0a1a96
 		t.Fatal(err)
 	}
 }
@@ -100,11 +96,7 @@
 		m.ReceiveWg.Wait() // Wait for all messages to be processed before we proceeed
 
 		initialCycle := true
-<<<<<<< HEAD
-		if _, err := stages.StageLoopStep(m.Ctx, m.DB, m.Sync, initialCycle, log.New(), nil, nil); err != nil {
-=======
 		if _, err := stages.StageLoopStep(m.Ctx, m.DB, m.Sync, initialCycle, log.New(), m.BlockSnapshots, nil); err != nil {
->>>>>>> ac0a1a96
 			t.Fatal(err)
 		}
 	}
@@ -172,11 +164,7 @@
 	m.ReceiveWg.Wait() // Wait for all messages to be processed before we proceeed
 
 	initialCycle := true
-<<<<<<< HEAD
-	if _, err := stages.StageLoopStep(m.Ctx, m.DB, m.Sync, initialCycle, m.Log, nil, nil); err != nil {
-=======
 	if _, err := stages.StageLoopStep(m.Ctx, m.DB, m.Sync, initialCycle, m.Log, m.BlockSnapshots, nil); err != nil {
->>>>>>> ac0a1a96
 		t.Fatal(err)
 	}
 
@@ -229,11 +217,7 @@
 	m.ReceiveWg.Wait() // Wait for all messages to be processed before we proceeed
 
 	initialCycle = false
-<<<<<<< HEAD
-	if _, err := stages.StageLoopStep(m.Ctx, m.DB, m.Sync, initialCycle, m.Log, nil, nil); err != nil {
-=======
 	if _, err := stages.StageLoopStep(m.Ctx, m.DB, m.Sync, initialCycle, m.Log, m.BlockSnapshots, nil); err != nil {
->>>>>>> ac0a1a96
 		t.Fatal(err)
 	}
 
@@ -276,11 +260,7 @@
 	m.ReceiveWg.Wait() // Wait for all messages to be processed before we proceeed
 
 	// This is unwind step
-<<<<<<< HEAD
-	if _, err := stages.StageLoopStep(m.Ctx, m.DB, m.Sync, initialCycle, m.Log, nil, nil); err != nil {
-=======
 	if _, err := stages.StageLoopStep(m.Ctx, m.DB, m.Sync, initialCycle, m.Log, m.BlockSnapshots, nil); err != nil {
->>>>>>> ac0a1a96
 		t.Fatal(err)
 	}
 
@@ -317,11 +297,7 @@
 	m.ReceiveWg.Wait() // Wait for all messages to be processed before we proceeed
 
 	initialCycle = false
-<<<<<<< HEAD
-	if _, err := stages.StageLoopStep(m.Ctx, m.DB, m.Sync, initialCycle, m.Log, nil, nil); err != nil {
-=======
 	if _, err := stages.StageLoopStep(m.Ctx, m.DB, m.Sync, initialCycle, m.Log, m.BlockSnapshots, nil); err != nil {
->>>>>>> ac0a1a96
 		t.Fatal(err)
 	}
 }
@@ -417,11 +393,7 @@
 	m.ReceiveWg.Wait() // Wait for all messages to be processed before we proceeed
 
 	initialCycle := true
-<<<<<<< HEAD
-	if _, err := stages.StageLoopStep(m.Ctx, m.DB, m.Sync, initialCycle, m.Log, nil, nil); err != nil {
-=======
 	if _, err := stages.StageLoopStep(m.Ctx, m.DB, m.Sync, initialCycle, m.Log, m.BlockSnapshots, nil); err != nil {
->>>>>>> ac0a1a96
 		t.Fatal(err)
 	}
 }
@@ -526,11 +498,7 @@
 
 	initialCycle := true
 	hook := stages.NewHook(m.Ctx, m.Notifications, m.Sync, m.ChainConfig, m.Log, m.UpdateHead)
-<<<<<<< HEAD
-	if _, err := stages.StageLoopStep(m.Ctx, m.DB, m.Sync, initialCycle, m.Log, nil, hook); err != nil {
-=======
 	if _, err := stages.StageLoopStep(m.Ctx, m.DB, m.Sync, initialCycle, m.Log, m.BlockSnapshots, hook); err != nil {
->>>>>>> ac0a1a96
 		t.Fatal(err)
 	}
 }
@@ -547,11 +515,7 @@
 	m.SendForkChoiceRequest(&forkChoiceMessage)
 
 	initialCycle := false
-<<<<<<< HEAD
-	headBlockHash, err := stages.StageLoopStep(m.Ctx, m.DB, m.Sync, initialCycle, m.Log, nil, nil)
-=======
 	headBlockHash, err := stages.StageLoopStep(m.Ctx, m.DB, m.Sync, initialCycle, m.Log, m.BlockSnapshots, nil)
->>>>>>> ac0a1a96
 	require.NoError(t, err)
 	stages.SendPayloadStatus(m.HeaderDownload(), headBlockHash, err)
 
@@ -573,11 +537,7 @@
 	m.SendForkChoiceRequest(&forkChoiceMessage)
 
 	initialCycle := false
-<<<<<<< HEAD
-	headBlockHash, err := stages.StageLoopStep(m.Ctx, m.DB, m.Sync, initialCycle, m.Log, nil, nil)
-=======
 	headBlockHash, err := stages.StageLoopStep(m.Ctx, m.DB, m.Sync, initialCycle, m.Log, m.BlockSnapshots, nil)
->>>>>>> ac0a1a96
 	require.NoError(t, err)
 	stages.SendPayloadStatus(m.HeaderDownload(), headBlockHash, err)
 
@@ -592,11 +552,7 @@
 	}
 	m.SendForkChoiceRequest(&forkChoiceMessage)
 
-<<<<<<< HEAD
-	headBlockHash, err = stages.StageLoopStep(m.Ctx, m.DB, m.Sync, initialCycle, m.Log, nil, nil)
-=======
 	headBlockHash, err = stages.StageLoopStep(m.Ctx, m.DB, m.Sync, initialCycle, m.Log, m.BlockSnapshots, nil)
->>>>>>> ac0a1a96
 	require.NoError(t, err)
 	stages.SendPayloadStatus(m.HeaderDownload(), headBlockHash, err)
 
@@ -616,11 +572,7 @@
 	m.SendPayloadRequest(chain.TopBlock)
 
 	initialCycle := false
-<<<<<<< HEAD
-	headBlockHash, err := stages.StageLoopStep(m.Ctx, m.DB, m.Sync, initialCycle, m.Log, nil, nil)
-=======
-	headBlockHash, err := stages.StageLoopStep(m.Ctx, m.DB, m.Sync, initialCycle, m.Log, m.BlockSnapshots, nil)
->>>>>>> ac0a1a96
+	headBlockHash, err := stages.StageLoopStep(m.Ctx, m.DB, m.Sync, initialCycle, m.Log, m.BlockSnapshots, nil, nil)
 	require.NoError(t, err)
 	stages.SendPayloadStatus(m.HeaderDownload(), headBlockHash, err)
 
@@ -640,20 +592,12 @@
 	m.ReceiveWg.Wait()
 
 	// First cycle: save the downloaded header
-<<<<<<< HEAD
-	headBlockHash, err = stages.StageLoopStep(m.Ctx, m.DB, m.Sync, initialCycle, m.Log, nil, nil)
-=======
-	headBlockHash, err = stages.StageLoopStep(m.Ctx, m.DB, m.Sync, initialCycle, m.Log, m.BlockSnapshots, nil)
->>>>>>> ac0a1a96
+	headBlockHash, err = stages.StageLoopStep(m.Ctx, m.DB, m.Sync, initialCycle, m.Log, m.BlockSnapshots, nil, nil)
 	require.NoError(t, err)
 	stages.SendPayloadStatus(m.HeaderDownload(), headBlockHash, err)
 
 	// Second cycle: process the previous beacon request
-<<<<<<< HEAD
-	headBlockHash, err = stages.StageLoopStep(m.Ctx, m.DB, m.Sync, initialCycle, m.Log, nil, nil)
-=======
-	headBlockHash, err = stages.StageLoopStep(m.Ctx, m.DB, m.Sync, initialCycle, m.Log, m.BlockSnapshots, nil)
->>>>>>> ac0a1a96
+	headBlockHash, err = stages.StageLoopStep(m.Ctx, m.DB, m.Sync, initialCycle, m.Log, m.BlockSnapshots, nil, nil)
 	require.NoError(t, err)
 	stages.SendPayloadStatus(m.HeaderDownload(), headBlockHash, err)
 
@@ -664,11 +608,7 @@
 		FinalizedBlockHash: chain.TopBlock.Hash(),
 	}
 	m.SendForkChoiceRequest(&forkChoiceMessage)
-<<<<<<< HEAD
-	headBlockHash, err = stages.StageLoopStep(m.Ctx, m.DB, m.Sync, initialCycle, m.Log, nil, nil)
-=======
-	headBlockHash, err = stages.StageLoopStep(m.Ctx, m.DB, m.Sync, initialCycle, m.Log, m.BlockSnapshots, nil)
->>>>>>> ac0a1a96
+	headBlockHash, err = stages.StageLoopStep(m.Ctx, m.DB, m.Sync, initialCycle, m.Log, m.BlockSnapshots, nil, nil)
 	require.NoError(t, err)
 	stages.SendPayloadStatus(m.HeaderDownload(), headBlockHash, err)
 	assert.Equal(t, chain.TopBlock.Hash(), headBlockHash)
@@ -700,11 +640,7 @@
 	m.SendPayloadRequest(payloadMessage)
 
 	initialCycle := false
-<<<<<<< HEAD
-	headBlockHash, err := stages.StageLoopStep(m.Ctx, m.DB, m.Sync, initialCycle, m.Log, nil, nil)
-=======
-	headBlockHash, err := stages.StageLoopStep(m.Ctx, m.DB, m.Sync, initialCycle, m.Log, m.BlockSnapshots, nil)
->>>>>>> ac0a1a96
+	headBlockHash, err := stages.StageLoopStep(m.Ctx, m.DB, m.Sync, initialCycle, m.Log, m.BlockSnapshots, nil, nil)
 	require.NoError(t, err)
 	stages.SendPayloadStatus(m.HeaderDownload(), headBlockHash, err)
 
@@ -723,11 +659,7 @@
 	}
 	m.ReceiveWg.Wait()
 
-<<<<<<< HEAD
-	headBlockHash, err = stages.StageLoopStep(m.Ctx, m.DB, m.Sync, initialCycle, m.Log, nil, nil)
-=======
-	headBlockHash, err = stages.StageLoopStep(m.Ctx, m.DB, m.Sync, initialCycle, m.Log, m.BlockSnapshots, nil)
->>>>>>> ac0a1a96
+	headBlockHash, err = stages.StageLoopStep(m.Ctx, m.DB, m.Sync, initialCycle, m.Log, m.BlockSnapshots, nil, nil)
 	require.NoError(t, err)
 	stages.SendPayloadStatus(m.HeaderDownload(), headBlockHash, err)
 
@@ -738,11 +670,7 @@
 		FinalizedBlockHash: invalidTip.Hash(),
 	}
 	m.SendForkChoiceRequest(&forkChoiceMessage)
-<<<<<<< HEAD
-	_, err = stages.StageLoopStep(m.Ctx, m.DB, m.Sync, initialCycle, m.Log, nil, nil)
-=======
-	_, err = stages.StageLoopStep(m.Ctx, m.DB, m.Sync, initialCycle, m.Log, m.BlockSnapshots, nil)
->>>>>>> ac0a1a96
+	_, err = stages.StageLoopStep(m.Ctx, m.DB, m.Sync, initialCycle, m.Log, m.BlockSnapshots, nil, nil)
 	require.NoError(t, err)
 
 	bad, lastValidHash := m.HeaderDownload().IsBadHeaderPoS(invalidTip.Hash())
@@ -798,11 +726,7 @@
 	//------------------------------------------
 	m.SendPayloadRequest(chain0.TopBlock)
 	initialCycle := false
-<<<<<<< HEAD
-	headBlockHash, err := stages.StageLoopStep(m.Ctx, m.DB, m.Sync, initialCycle, m.Log, nil, nil)
-=======
-	headBlockHash, err := stages.StageLoopStep(m.Ctx, m.DB, m.Sync, initialCycle, m.Log, m.BlockSnapshots, nil)
->>>>>>> ac0a1a96
+	headBlockHash, err := stages.StageLoopStep(m.Ctx, m.DB, m.Sync, initialCycle, m.Log, m.BlockSnapshots, nil, nil)
 	require.NoError(err)
 	stages.SendPayloadStatus(m.HeaderDownload(), headBlockHash, err)
 	payloadStatus0 := m.ReceivePayloadStatus()
@@ -813,11 +737,7 @@
 		FinalizedBlockHash: chain0.TopBlock.Hash(),
 	}
 	m.SendForkChoiceRequest(&forkChoiceMessage)
-<<<<<<< HEAD
-	headBlockHash, err = stages.StageLoopStep(m.Ctx, m.DB, m.Sync, initialCycle, m.Log, nil, nil)
-=======
-	headBlockHash, err = stages.StageLoopStep(m.Ctx, m.DB, m.Sync, initialCycle, m.Log, m.BlockSnapshots, nil)
->>>>>>> ac0a1a96
+	headBlockHash, err = stages.StageLoopStep(m.Ctx, m.DB, m.Sync, initialCycle, m.Log, m.BlockSnapshots, nil, nil)
 	require.NoError(err)
 	stages.SendPayloadStatus(m.HeaderDownload(), headBlockHash, err)
 	assert.Equal(t, chain0.TopBlock.Hash(), headBlockHash)
@@ -827,11 +747,7 @@
 
 	//------------------------------------------
 	m.SendPayloadRequest(chain1.TopBlock)
-<<<<<<< HEAD
-	headBlockHash, err = stages.StageLoopStep(m.Ctx, m.DB, m.Sync, initialCycle, m.Log, nil, nil)
-=======
-	headBlockHash, err = stages.StageLoopStep(m.Ctx, m.DB, m.Sync, initialCycle, m.Log, m.BlockSnapshots, nil)
->>>>>>> ac0a1a96
+	headBlockHash, err = stages.StageLoopStep(m.Ctx, m.DB, m.Sync, initialCycle, m.Log, m.BlockSnapshots, nil, nil)
 	require.NoError(err)
 	stages.SendPayloadStatus(m.HeaderDownload(), headBlockHash, err)
 	payloadStatus1 := m.ReceivePayloadStatus()
@@ -842,11 +758,7 @@
 		FinalizedBlockHash: chain1.TopBlock.Hash(),
 	}
 	m.SendForkChoiceRequest(&forkChoiceMessage)
-<<<<<<< HEAD
-	headBlockHash, err = stages.StageLoopStep(m.Ctx, m.DB, m.Sync, initialCycle, m.Log, nil, nil)
-=======
-	headBlockHash, err = stages.StageLoopStep(m.Ctx, m.DB, m.Sync, initialCycle, m.Log, m.BlockSnapshots, nil)
->>>>>>> ac0a1a96
+	headBlockHash, err = stages.StageLoopStep(m.Ctx, m.DB, m.Sync, initialCycle, m.Log, m.BlockSnapshots, nil, nil)
 	require.NoError(err)
 	stages.SendPayloadStatus(m.HeaderDownload(), headBlockHash, err)
 	assert.Equal(t, chain1.TopBlock.Hash(), headBlockHash)
@@ -856,11 +768,7 @@
 
 	//------------------------------------------
 	m.SendPayloadRequest(chain2.TopBlock)
-<<<<<<< HEAD
-	headBlockHash, err = stages.StageLoopStep(m.Ctx, m.DB, m.Sync, initialCycle, m.Log, nil, nil)
-=======
-	headBlockHash, err = stages.StageLoopStep(m.Ctx, m.DB, m.Sync, initialCycle, m.Log, m.BlockSnapshots, nil)
->>>>>>> ac0a1a96
+	headBlockHash, err = stages.StageLoopStep(m.Ctx, m.DB, m.Sync, initialCycle, m.Log, m.BlockSnapshots, nil, nil)
 	require.NoError(err)
 	stages.SendPayloadStatus(m.HeaderDownload(), headBlockHash, err)
 	payloadStatus2 := m.ReceivePayloadStatus()
@@ -871,11 +779,7 @@
 		FinalizedBlockHash: chain2.TopBlock.Hash(),
 	}
 	m.SendForkChoiceRequest(&forkChoiceMessage)
-<<<<<<< HEAD
-	headBlockHash, err = stages.StageLoopStep(m.Ctx, m.DB, m.Sync, initialCycle, m.Log, nil, nil)
-=======
-	headBlockHash, err = stages.StageLoopStep(m.Ctx, m.DB, m.Sync, initialCycle, m.Log, m.BlockSnapshots, nil)
->>>>>>> ac0a1a96
+	headBlockHash, err = stages.StageLoopStep(m.Ctx, m.DB, m.Sync, initialCycle, m.Log, m.BlockSnapshots, nil, nil)
 	require.NoError(err)
 	stages.SendPayloadStatus(m.HeaderDownload(), headBlockHash, err)
 	assert.Equal(t, chain2.TopBlock.Hash(), headBlockHash)
@@ -886,21 +790,13 @@
 	//------------------------------------------
 	preTop3 := chain3.Blocks[chain3.Length()-2]
 	m.SendPayloadRequest(preTop3)
-<<<<<<< HEAD
-	headBlockHash, err = stages.StageLoopStep(m.Ctx, m.DB, m.Sync, initialCycle, m.Log, nil, nil)
-=======
-	headBlockHash, err = stages.StageLoopStep(m.Ctx, m.DB, m.Sync, initialCycle, m.Log, m.BlockSnapshots, nil)
->>>>>>> ac0a1a96
+	headBlockHash, err = stages.StageLoopStep(m.Ctx, m.DB, m.Sync, initialCycle, m.Log, m.BlockSnapshots, nil, nil)
 	require.NoError(err)
 	stages.SendPayloadStatus(m.HeaderDownload(), headBlockHash, err)
 	payloadStatus3 := m.ReceivePayloadStatus()
 	assert.Equal(t, remote.EngineStatus_VALID, payloadStatus3.Status)
 	m.SendPayloadRequest(chain3.TopBlock)
-<<<<<<< HEAD
-	headBlockHash, err = stages.StageLoopStep(m.Ctx, m.DB, m.Sync, initialCycle, m.Log, nil, nil)
-=======
-	headBlockHash, err = stages.StageLoopStep(m.Ctx, m.DB, m.Sync, initialCycle, m.Log, m.BlockSnapshots, nil)
->>>>>>> ac0a1a96
+	headBlockHash, err = stages.StageLoopStep(m.Ctx, m.DB, m.Sync, initialCycle, m.Log, m.BlockSnapshots, nil, nil)
 	require.NoError(err)
 	stages.SendPayloadStatus(m.HeaderDownload(), headBlockHash, err)
 	payloadStatus3 = m.ReceivePayloadStatus()
@@ -911,11 +807,7 @@
 		FinalizedBlockHash: chain3.TopBlock.Hash(),
 	}
 	m.SendForkChoiceRequest(&forkChoiceMessage)
-<<<<<<< HEAD
-	headBlockHash, err = stages.StageLoopStep(m.Ctx, m.DB, m.Sync, initialCycle, m.Log, nil, nil)
-=======
-	headBlockHash, err = stages.StageLoopStep(m.Ctx, m.DB, m.Sync, initialCycle, m.Log, m.BlockSnapshots, nil)
->>>>>>> ac0a1a96
+	headBlockHash, err = stages.StageLoopStep(m.Ctx, m.DB, m.Sync, initialCycle, m.Log, m.BlockSnapshots, nil, nil)
 	require.NoError(err)
 	stages.SendPayloadStatus(m.HeaderDownload(), headBlockHash, err)
 	assert.Equal(t, chain3.TopBlock.Hash(), headBlockHash)
