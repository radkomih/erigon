--- conflicted
+++ resolved
@@ -103,15 +103,12 @@
 	return CreateStateReaderFromBlockNumber(ctx, tx, blockNumber, latest, txnIndex, stateCache, historyV3, agg, chainName)
 }
 
-<<<<<<< HEAD
 func CreateStateReaderWithBlockNumber(ctx context.Context, tx kv.Tx, blockNrOrHash rpc.BlockNumberOrHash, txnIndex uint64, filters *Filters, stateCache kvcache.Cache, historyV3 bool, agg *state2.Aggregator22, chainName string, blockNumber uint64, latest bool) (state.StateReader, error) {
 	return CreateStateReaderFromBlockNumber(ctx, tx, blockNumber, latest, txnIndex, stateCache, historyV3, agg, chainName)
 }
 
 func CreateStateReaderFromBlockNumber(ctx context.Context, tx kv.Tx, blockNumber uint64, latest bool, txnIndex uint64, stateCache kvcache.Cache, historyV3 bool, agg *state2.Aggregator22, chainName string) (state.StateReader, error) {
-=======
 func CreateStateReaderFromBlockNumber(ctx context.Context, tx kv.Tx, blockNumber uint64, latest bool, txnIndex uint64, stateCache kvcache.Cache, historyV3 bool, agg *state2.AggregatorV3, chainName string) (state.StateReader, error) {
->>>>>>> 720b5f77
 	if latest {
 		cacheView, err := stateCache.View(ctx, tx)
 		if err != nil {
