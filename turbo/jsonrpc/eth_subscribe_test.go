package jsonrpc

import (
	"context"
	"fmt"
	"testing"

	libcommon "github.com/ledgerwatch/erigon-lib/common"
	"github.com/ledgerwatch/erigon-lib/direct"
	"github.com/ledgerwatch/erigon-lib/gointerfaces/sentry"
	"github.com/ledgerwatch/erigon/eth/ethconfig"
	"github.com/stretchr/testify/require"

	"github.com/ledgerwatch/erigon/cmd/rpcdaemon/rpcservices"
	"github.com/ledgerwatch/erigon/core"
	"github.com/ledgerwatch/erigon/eth/protocols/eth"
	"github.com/ledgerwatch/erigon/ethdb/privateapi"
	"github.com/ledgerwatch/erigon/rlp"
	"github.com/ledgerwatch/erigon/turbo/builder"
	"github.com/ledgerwatch/erigon/turbo/rpchelper"
	"github.com/ledgerwatch/erigon/turbo/stages"
	"github.com/ledgerwatch/erigon/turbo/stages/mock"
	"github.com/ledgerwatch/log/v3"
)

func TestEthSubscribe(t *testing.T) {
<<<<<<< HEAD
	if ethconfig.EnableHistoryV4InTest {
		t.Skip("fix me")
	}
	m, require := stages.Mock(t), require.New(t)
=======
	m, require := mock.Mock(t), require.New(t)
>>>>>>> 6dfe491d
	chain, err := core.GenerateChain(m.ChainConfig, m.Genesis, m.Engine, m.DB, 7, func(i int, b *core.BlockGen) {
		b.SetCoinbase(libcommon.Address{1})
	})
	require.NoError(err)

	b, err := rlp.EncodeToBytes(&eth.BlockHeadersPacket66{
		RequestId:          1,
		BlockHeadersPacket: chain.Headers,
	})
	require.NoError(err)

	m.ReceiveWg.Add(1)
	for _, err = range m.Send(&sentry.InboundMessage{Id: sentry.MessageId_BLOCK_HEADERS_66, Data: b, PeerId: m.PeerId}) {
		require.NoError(err)
	}
	m.ReceiveWg.Wait() // Wait for all messages to be processed before we proceeed

	ctx := context.Background()
	logger := log.New()
	backendServer := privateapi.NewEthBackendServer(ctx, nil, m.DB, m.Notifications.Events, m.BlockReader, logger, builder.NewLatestBlockBuiltStore())
	backendClient := direct.NewEthBackendClientDirect(backendServer)
	backend := rpcservices.NewRemoteBackend(backendClient, m.DB, m.BlockReader)
	ff := rpchelper.New(ctx, backend, nil, nil, func() {}, m.Log)

	newHeads, id := ff.SubscribeNewHeads(16)
	defer ff.UnsubscribeHeads(id)

	initialCycle := mock.MockInsertAsInitialCycle
	highestSeenHeader := chain.TopBlock.NumberU64()

	hook := stages.NewHook(m.Ctx, m.Notifications, m.Sync, m.BlockReader, m.ChainConfig, m.Log, m.UpdateHead)
	if err := stages.StageLoopIteration(m.Ctx, m.DB, nil, m.Sync, initialCycle, logger, m.BlockReader, hook); err != nil {
		t.Fatal(err)
	}

	for i := uint64(1); i <= highestSeenHeader; i++ {
		header := <-newHeads
		fmt.Printf("Got header %d\n", header.Number.Uint64())
		require.Equal(i, header.Number.Uint64())
	}
}<|MERGE_RESOLUTION|>--- conflicted
+++ resolved
@@ -24,14 +24,10 @@
 )
 
 func TestEthSubscribe(t *testing.T) {
-<<<<<<< HEAD
 	if ethconfig.EnableHistoryV4InTest {
 		t.Skip("fix me")
 	}
-	m, require := stages.Mock(t), require.New(t)
-=======
 	m, require := mock.Mock(t), require.New(t)
->>>>>>> 6dfe491d
 	chain, err := core.GenerateChain(m.ChainConfig, m.Genesis, m.Engine, m.DB, 7, func(i int, b *core.BlockGen) {
 		b.SetCoinbase(libcommon.Address{1})
 	})
