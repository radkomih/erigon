package snapshotsync

import (
	"bytes"
	"context"
	"encoding/binary"
	"fmt"

	libcommon "github.com/ledgerwatch/erigon-lib/common"
	"github.com/ledgerwatch/erigon-lib/common/dbg"
	"github.com/ledgerwatch/erigon-lib/gointerfaces"
	"github.com/ledgerwatch/erigon-lib/gointerfaces/remote"
	"github.com/ledgerwatch/erigon-lib/kv"
	"github.com/ledgerwatch/erigon-lib/recsplit"
	"github.com/ledgerwatch/erigon/turbo/services"

	"github.com/ledgerwatch/erigon/core/rawdb"
	"github.com/ledgerwatch/erigon/core/types"
	"github.com/ledgerwatch/erigon/rlp"
)

type RemoteBlockReader struct {
	client remote.ETHBACKENDClient
}

func (r *RemoteBlockReader) CurrentBlock(db kv.Tx) (*types.Block, error) {
	headHash := rawdb.ReadHeadBlockHash(db)
	headNumber := rawdb.ReadHeaderNumber(db, headHash)
	if headNumber == nil {
		return nil, nil
	}
	block, _, err := r.BlockWithSenders(context.Background(), db, headHash, *headNumber)
	return block, err
}
func (r *RemoteBlockReader) RawTransactions(ctx context.Context, tx kv.Getter, fromBlock, toBlock uint64) (txs [][]byte, err error) {
	panic("not implemented")
}
func (r *RemoteBlockReader) BlockByNumber(ctx context.Context, db kv.Tx, number uint64) (*types.Block, error) {
	hash, err := r.CanonicalHash(ctx, db, number)
	if err != nil {
		return nil, fmt.Errorf("failed ReadCanonicalHash: %w", err)
	}
	if hash == (libcommon.Hash{}) {
		return nil, nil
	}
	block, _, err := r.BlockWithSenders(ctx, db, hash, number)
	return block, err
}
func (r *RemoteBlockReader) BlockByHash(ctx context.Context, db kv.Tx, hash libcommon.Hash) (*types.Block, error) {
	number := rawdb.ReadHeaderNumber(db, hash)
	if number == nil {
		return nil, nil
	}
	block, _, err := r.BlockWithSenders(ctx, db, hash, *number)
	return block, err
}
func (r *RemoteBlockReader) HeaderByNumber(ctx context.Context, tx kv.Getter, blockHeight uint64) (*types.Header, error) {
	canonicalHash, err := rawdb.ReadCanonicalHash(tx, blockHeight)
	if err != nil {
		return nil, err
	}
	block, _, err := r.BlockWithSenders(ctx, tx, canonicalHash, blockHeight)
	if err != nil {
		return nil, err
	}
	return block.Header(), nil
}

func (r *RemoteBlockReader) Snapshots() services.BlockSnapshots { panic("not implemented") }

func (r *RemoteBlockReader) HeaderByHash(ctx context.Context, tx kv.Getter, hash libcommon.Hash) (*types.Header, error) {
	blockNum := rawdb.ReadHeaderNumber(tx, hash)
	if blockNum == nil {
		return nil, nil
	}
	block, _, err := r.BlockWithSenders(ctx, tx, hash, *blockNum)
	if err != nil {
		return nil, err
	}
	return block.Header(), nil
}

func (r *RemoteBlockReader) CanonicalHash(ctx context.Context, tx kv.Getter, blockHeight uint64) (libcommon.Hash, error) {
	return rawdb.ReadCanonicalHash(tx, blockHeight)
}

func NewRemoteBlockReader(client remote.ETHBACKENDClient) *RemoteBlockReader {
	return &RemoteBlockReader{client}
}
func (r *RemoteBlockReader) TxsV3Enabled() bool {
	panic("not implemented")
}

func (r *RemoteBlockReader) TxnLookup(ctx context.Context, tx kv.Getter, txnHash libcommon.Hash) (uint64, bool, error) {
	reply, err := r.client.TxnLookup(ctx, &remote.TxnLookupRequest{TxnHash: gointerfaces.ConvertHashToH256(txnHash)})
	if err != nil {
		return 0, false, err
	}
	if reply == nil {
		return 0, false, nil
	}
	return reply.BlockNumber, true, nil
}

func (r *RemoteBlockReader) TxnByIdxInBlock(ctx context.Context, tx kv.Getter, blockNum uint64, i int) (txn types.Transaction, err error) {
	canonicalHash, err := r.CanonicalHash(ctx, tx, blockNum)
	if err != nil {
		return nil, err
	}
	b, err := r.BodyWithTransactions(ctx, tx, canonicalHash, blockNum)
	if err != nil {
		return nil, err
	}
	if b == nil {
		return nil, nil
	}
	if i < 0 {
		return nil, nil
	}
	if len(b.Transactions) <= i {
		return nil, nil
	}
	return b.Transactions[i], nil
}

func (r *RemoteBlockReader) BlockWithSenders(ctx context.Context, _ kv.Getter, hash libcommon.Hash, blockHeight uint64) (block *types.Block, senders []libcommon.Address, err error) {
	reply, err := r.client.Block(ctx, &remote.BlockRequest{BlockHash: gointerfaces.ConvertHashToH256(hash), BlockHeight: blockHeight})
	if err != nil {
		return nil, nil, err
	}

	block = &types.Block{}
	err = rlp.Decode(bytes.NewReader(reply.BlockRlp), block)
	if err != nil {
		return nil, nil, err
	}
	senders = make([]libcommon.Address, len(reply.Senders)/20)
	for i := range senders {
		senders[i].SetBytes(reply.Senders[i*20 : (i+1)*20])
	}
	if len(senders) == block.Transactions().Len() { //it's fine if no senders provided - they can be lazy recovered
		block.SendersToTxs(senders)
	}
	return block, senders, nil
}

func (r *RemoteBlockReader) Header(ctx context.Context, tx kv.Getter, hash libcommon.Hash, blockHeight uint64) (*types.Header, error) {
	block, _, err := r.BlockWithSenders(ctx, tx, hash, blockHeight)
	if err != nil {
		return nil, err
	}
	if block == nil {
		return nil, nil
	}
	return block.Header(), nil
}
func (r *RemoteBlockReader) Body(ctx context.Context, tx kv.Getter, hash libcommon.Hash, blockHeight uint64) (body *types.Body, txAmount uint32, err error) {
	block, _, err := r.BlockWithSenders(ctx, tx, hash, blockHeight)
	if err != nil {
		return nil, 0, err
	}
	if block == nil {
		return nil, 0, nil
	}
	return block.Body(), uint32(len(block.Body().Transactions)), nil
}
func (r *RemoteBlockReader) BodyWithTransactions(ctx context.Context, tx kv.Getter, hash libcommon.Hash, blockHeight uint64) (body *types.Body, err error) {
	block, _, err := r.BlockWithSenders(ctx, tx, hash, blockHeight)
	if err != nil {
		return nil, err
	}
	if block == nil {
		return nil, nil
	}
	return block.Body(), nil
}

func (r *RemoteBlockReader) BodyRlp(ctx context.Context, tx kv.Getter, hash libcommon.Hash, blockHeight uint64) (bodyRlp rlp.RawValue, err error) {
	body, err := r.BodyWithTransactions(ctx, tx, hash, blockHeight)
	if err != nil {
		return nil, err
	}
	bodyRlp, err = rlp.EncodeToBytes(body)
	if err != nil {
		return nil, err
	}
	return bodyRlp, nil
}

// BlockReader can read blocks from db and snapshots
type BlockReader struct {
	sn             *RoSnapshots
	TransactionsV3 bool
}

func NewBlockReader(snapshots services.BlockSnapshots, transactionsV3 bool) *BlockReader {
	return &BlockReader{sn: snapshots.(*RoSnapshots), TransactionsV3: transactionsV3}
}

func (r *BlockReader) Snapshots() services.BlockSnapshots { return r.sn }

func (r *BlockReader) HeaderByNumber(ctx context.Context, tx kv.Getter, blockHeight uint64) (h *types.Header, err error) {
	blockHash, err := rawdb.ReadCanonicalHash(tx, blockHeight)
	if err != nil {
		return nil, err
	}
	if blockHash == (libcommon.Hash{}) {
		return nil, nil
	}
	h = rawdb.ReadHeader(tx, blockHash, blockHeight)
	if h != nil {
		return h, nil
	}

	view := r.sn.View()
	defer view.Close()
	seg, ok := view.HeadersSegment(blockHeight)
	if !ok {
		return
	}

	h, _, err = r.headerFromSnapshot(blockHeight, seg, nil)
	if err != nil {
		return nil, err
	}
	return h, nil
}

// HeaderByHash - will search header in all snapshots starting from recent
func (r *BlockReader) HeaderByHash(ctx context.Context, tx kv.Getter, hash libcommon.Hash) (h *types.Header, err error) {
	h, err = rawdb.ReadHeaderByHash(tx, hash)
	if err != nil {
		return nil, err
	}
	if h != nil {
		return h, nil
	}

	view := r.sn.View()
	defer view.Close()
	segments := view.Headers()

	buf := make([]byte, 128)
	for i := len(segments) - 1; i >= 0; i-- {
		if segments[i].idxHeaderHash == nil {
			continue
		}

		h, err = r.headerFromSnapshotByHash(hash, segments[i], buf)
		if err != nil {
			return nil, err
		}
		if h != nil {
			break
		}
	}
	return h, nil
}

var emptyHash = libcommon.Hash{}

func (r *BlockReader) CanonicalHash(ctx context.Context, tx kv.Getter, blockHeight uint64) (h libcommon.Hash, err error) {
	h, err = rawdb.ReadCanonicalHash(tx, blockHeight)
	if err != nil {
		return h, err
	}
	if h != emptyHash {
		return h, nil
	}

	view := r.sn.View()
	defer view.Close()
	seg, ok := view.HeadersSegment(blockHeight)
	if !ok {
		return
	}

	header, _, err := r.headerFromSnapshot(blockHeight, seg, nil)
	if err != nil {
		return h, err
	}
	if header == nil {
		return h, nil
	}
	h = header.Hash()
	return h, nil
}

func (r *BlockReader) Header(ctx context.Context, tx kv.Getter, hash libcommon.Hash, blockHeight uint64) (h *types.Header, err error) {
	h = rawdb.ReadHeader(tx, hash, blockHeight)
	if h != nil {
		return h, nil
	}

	view := r.sn.View()
	defer view.Close()
	seg, ok := view.HeadersSegment(blockHeight)
	if !ok {
		return
	}
	h, _, err = r.headerFromSnapshot(blockHeight, seg, nil)
	if err != nil {
		return h, err
	}
	return h, nil
}

func (r *BlockReader) BodyWithTransactions(ctx context.Context, tx kv.Getter, hash libcommon.Hash, blockHeight uint64) (body *types.Body, err error) {
	body, err = rawdb.ReadBodyWithTransactions(tx, hash, blockHeight, r.TransactionsV3)
	if err != nil {
		return nil, err
	}
	if body != nil {
		return body, nil
	}

	view := r.sn.View()
	defer view.Close()

	var baseTxnID uint64
	var txsAmount uint32
	var buf []byte
	seg, ok := view.BodiesSegment(blockHeight)
	if !ok {
		return nil, nil
	}
	body, baseTxnID, txsAmount, buf, err = r.bodyFromSnapshot(blockHeight, seg, buf)
	if err != nil {
		return nil, err
	}
	if body == nil {
		return nil, nil
	}
	txnSeg, ok := view.TxsSegment(blockHeight)
	if !ok {
		return nil, nil
	}
	txs, senders, err := r.txsFromSnapshot(baseTxnID, txsAmount, txnSeg, buf)
	if err != nil {
		return nil, err
	}
	if txs == nil {
		return nil, nil
	}
	body.Transactions = txs
	body.SendersToTxs(senders)
	return body, nil
}

func (r *BlockReader) BodyRlp(ctx context.Context, tx kv.Getter, hash libcommon.Hash, blockHeight uint64) (bodyRlp rlp.RawValue, err error) {
	body, err := r.BodyWithTransactions(ctx, tx, hash, blockHeight)
	if err != nil {
		return nil, err
	}
	bodyRlp, err = rlp.EncodeToBytes(body)
	if err != nil {
		return nil, err
	}
	return bodyRlp, nil
}

func (r *BlockReader) Body(ctx context.Context, tx kv.Getter, hash libcommon.Hash, blockHeight uint64) (body *types.Body, txAmount uint32, err error) {
	blocksAvailable := r.sn.BlocksAvailable()
	if blocksAvailable == 0 || blockHeight > blocksAvailable {
		body, _, txAmount = rawdb.ReadBody(tx, hash, blockHeight)
		return body, txAmount, nil
	}
	view := r.sn.View()
	defer view.Close()

	seg, ok := view.BodiesSegment(blockHeight)
	if !ok {
		return
	}
	body, _, txAmount, _, err = r.bodyFromSnapshot(blockHeight, seg, nil)
	if err != nil {
		return nil, 0, err
	}
	return body, txAmount, nil
}

func (r *BlockReader) BlockWithSenders(ctx context.Context, tx kv.Getter, hash libcommon.Hash, blockHeight uint64) (block *types.Block, senders []libcommon.Address, err error) {
	return r.blockWithSenders(ctx, tx, hash, blockHeight, false)
}
func (r *BlockReader) blockWithSenders(ctx context.Context, tx kv.Getter, hash libcommon.Hash, blockHeight uint64, forceCanonical bool) (block *types.Block, senders []libcommon.Address, err error) {
	blocksAvailable := r.sn.BlocksAvailable()
	if blocksAvailable == 0 || blockHeight > blocksAvailable {
		if r.TransactionsV3 {
			if forceCanonical {
				canonicalHash, err := rawdb.ReadCanonicalHash(tx, blockHeight)
				if err != nil {
					return nil, nil, fmt.Errorf("requested non-canonical hash %x. canonical=%x", hash, canonicalHash)
				}
				if canonicalHash != hash {
					return nil, nil, nil
				}
			}

			block, senders, err = rawdb.ReadBlockWithSenders(tx, hash, blockHeight, r.TransactionsV3)
			if err != nil {
				return nil, nil, err
			}
			return block, senders, nil
		}
		canonicalHash, err := rawdb.ReadCanonicalHash(tx, blockHeight)
		if err != nil {
			return nil, nil, fmt.Errorf("requested non-canonical hash %x. canonical=%x", hash, canonicalHash)
		}
		if canonicalHash == hash {
			block, senders, err = rawdb.ReadBlockWithSenders(tx, hash, blockHeight, r.TransactionsV3)
			if err != nil {
				return nil, nil, err
			}
			return block, senders, nil
		}
		if forceCanonical {
			return nil, nil, err
		}
		return rawdb.NonCanonicalBlockWithSenders(tx, hash, blockHeight)
	}

	view := r.sn.View()
	defer view.Close()
	seg, ok := view.HeadersSegment(blockHeight)
	if !ok {
		return
	}

	var buf []byte
	h, buf, err := r.headerFromSnapshot(blockHeight, seg, buf)
	if err != nil {
		return nil, nil, err
	}
	if h == nil {
		return
	}

	var b *types.Body
	var baseTxnId uint64
	var txsAmount uint32
	bodySeg, ok := view.BodiesSegment(blockHeight)
	if !ok {
		return
	}
	b, baseTxnId, txsAmount, buf, err = r.bodyFromSnapshot(blockHeight, bodySeg, buf)
	if err != nil {
		return nil, nil, err
	}
	if b == nil {
		return
	}
	if txsAmount == 0 {
		block = types.NewBlockFromStorage(hash, h, nil, b.Uncles, b.Withdrawals)
		if len(senders) != block.Transactions().Len() {
			return block, senders, nil // no senders is fine - will recover them on the fly
		}
		block.SendersToTxs(senders)
		return block, senders, nil
	}

	txnSeg, ok := view.TxsSegment(blockHeight)
	if !ok {
		return
	}
	var txs []types.Transaction
	txs, senders, err = r.txsFromSnapshot(baseTxnId, txsAmount, txnSeg, buf)
	if err != nil {
		return nil, nil, err
	}
	if !ok {
		return
	}
	block = types.NewBlockFromStorage(hash, h, txs, b.Uncles, b.Withdrawals)
	if len(senders) != block.Transactions().Len() {
		return block, senders, nil // no senders is fine - will recover them on the fly
	}
	block.SendersToTxs(senders)
	return block, senders, nil
}

func (r *BlockReader) headerFromSnapshot(blockHeight uint64, sn *HeaderSegment, buf []byte) (*types.Header, []byte, error) {
	if sn.idxHeaderHash == nil {
		return nil, buf, nil
	}
	headerOffset := sn.idxHeaderHash.OrdinalLookup(blockHeight - sn.idxHeaderHash.BaseDataID())
	gg := sn.seg.MakeGetter()
	gg.Reset(headerOffset)
	if !gg.HasNext() {
		return nil, buf, nil
	}
	buf, _ = gg.Next(buf[:0])
	if len(buf) == 0 {
		return nil, buf, nil
	}
	h := &types.Header{}
	if err := rlp.DecodeBytes(buf[1:], h); err != nil {
		return nil, buf, err
	}
	return h, buf, nil
}

// headerFromSnapshotByHash - getting header by hash AND ensure that it has correct hash
// because HeaderByHash method will search header in all snapshots - and may request header which doesn't exists
// but because our indices are based on PerfectHashMap, no way to know is given key exists or not, only way -
// to make sure is to fetch it and compare hash
func (r *BlockReader) headerFromSnapshotByHash(hash libcommon.Hash, sn *HeaderSegment, buf []byte) (*types.Header, error) {
	defer func() {
		if rec := recover(); rec != nil {
			panic(fmt.Errorf("%+v, snapshot: %d-%d, trace: %s", rec, sn.ranges.from, sn.ranges.to, dbg.Stack()))
		}
	}() // avoid crash because Erigon's core does many things

	if sn.idxHeaderHash == nil {
		return nil, nil
	}
	reader := recsplit.NewIndexReader(sn.idxHeaderHash)
	localID := reader.Lookup(hash[:])
	headerOffset := sn.idxHeaderHash.OrdinalLookup(localID)
	gg := sn.seg.MakeGetter()
	gg.Reset(headerOffset)
	if !gg.HasNext() {
		return nil, nil
	}
	buf, _ = gg.Next(buf[:0])
	if len(buf) > 1 && hash[0] != buf[0] {
		return nil, nil
	}

	h := &types.Header{}
	if err := rlp.DecodeBytes(buf[1:], h); err != nil {
		return nil, err
	}
	if h.Hash() != hash {
		return nil, nil
	}
	return h, nil
}

func (r *BlockReader) bodyFromSnapshot(blockHeight uint64, sn *BodySegment, buf []byte) (*types.Body, uint64, uint32, []byte, error) {
	b, buf, err := r.bodyForStorageFromSnapshot(blockHeight, sn, buf)
	if err != nil {
		return nil, 0, 0, buf, err
	}

	body := new(types.Body)
	body.Uncles = b.Uncles
	body.Withdrawals = b.Withdrawals
	var txsAmount uint32
	if b.TxAmount >= 2 {
		txsAmount = b.TxAmount - 2
	}
	return body, b.BaseTxId + 1, txsAmount, buf, nil // empty txs in the beginning and end of block
}

func (r *BlockReader) bodyForStorageFromSnapshot(blockHeight uint64, sn *BodySegment, buf []byte) (*types.BodyForStorage, []byte, error) {
	defer func() {
		if rec := recover(); rec != nil {
			panic(fmt.Errorf("%+v, snapshot: %d-%d, trace: %s", rec, sn.ranges.from, sn.ranges.to, dbg.Stack()))
		}
	}() // avoid crash because Erigon's core does many things

	if sn.idxBodyNumber == nil {
		return nil, buf, nil
	}
	bodyOffset := sn.idxBodyNumber.OrdinalLookup(blockHeight - sn.idxBodyNumber.BaseDataID())

	gg := sn.seg.MakeGetter()
	gg.Reset(bodyOffset)
	if !gg.HasNext() {
		return nil, buf, nil
	}
	buf, _ = gg.Next(buf[:0])
	if len(buf) == 0 {
		return nil, buf, nil
	}
	b := &types.BodyForStorage{}
	reader := bytes.NewReader(buf)
	if err := rlp.Decode(reader, b); err != nil {
		return nil, buf, err
	}

	if b.BaseTxId < sn.idxBodyNumber.BaseDataID() {
		return nil, buf, fmt.Errorf(".idx file has wrong baseDataID? %d<%d, %s", b.BaseTxId, sn.idxBodyNumber.BaseDataID(), sn.seg.FilePath())
	}
	return b, buf, nil
}

func (r *BlockReader) txsFromSnapshot(baseTxnID uint64, txsAmount uint32, txsSeg *TxnSegment, buf []byte) (txs []types.Transaction, senders []libcommon.Address, err error) {
	defer func() {
		if rec := recover(); rec != nil {
			panic(fmt.Errorf("%+v, snapshot: %d-%d, trace: %s", rec, txsSeg.ranges.from, txsSeg.ranges.to, dbg.Stack()))
		}
	}() // avoid crash because Erigon's core does many things

	if txsSeg.IdxTxnHash == nil {
		return nil, nil, nil
	}
	if baseTxnID < txsSeg.IdxTxnHash.BaseDataID() {
		return nil, nil, fmt.Errorf(".idx file has wrong baseDataID? %d<%d, %s", baseTxnID, txsSeg.IdxTxnHash.BaseDataID(), txsSeg.Seg.FilePath())
	}

	txs = make([]types.Transaction, txsAmount)
	senders = make([]libcommon.Address, txsAmount)
	if txsAmount == 0 {
		return txs, senders, nil
	}
	txnOffset := txsSeg.IdxTxnHash.OrdinalLookup(baseTxnID - txsSeg.IdxTxnHash.BaseDataID())
	gg := txsSeg.Seg.MakeGetter()
	gg.Reset(txnOffset)
	for i := uint32(0); i < txsAmount; i++ {
		if !gg.HasNext() {
			return nil, nil, nil
		}
		buf, _ = gg.Next(buf[:0])
		if len(buf) < 1+20 {
			return nil, nil, fmt.Errorf("segment %s has too short record: len(buf)=%d < 21", txsSeg.Seg.FilePath(), len(buf))
		}
		senders[i].SetBytes(buf[1 : 1+20])
		txRlp := buf[1+20:]
		txs[i], err = types.DecodeTransaction(txRlp)
		if err != nil {
			return nil, nil, err
		}
		txs[i].SetSender(senders[i])
	}

	return txs, senders, nil
}

func (r *BlockReader) txnByID(txnID uint64, sn *TxnSegment, buf []byte) (txn types.Transaction, err error) {
	offset := sn.IdxTxnHash.OrdinalLookup(txnID - sn.IdxTxnHash.BaseDataID())
	gg := sn.Seg.MakeGetter()
	gg.Reset(offset)
	if !gg.HasNext() {
		return nil, nil
	}
	buf, _ = gg.Next(buf[:0])
	sender, txnRlp := buf[1:1+20], buf[1+20:]

	txn, err = types.DecodeTransaction(txnRlp)
	if err != nil {
		return
	}
	txn.SetSender(*(*libcommon.Address)(sender)) // see: https://tip.golang.org/ref/spec#Conversions_from_slice_to_array_pointer
	return
}

func (r *BlockReader) txnByHash(txnHash libcommon.Hash, segments []*TxnSegment, buf []byte) (txn types.Transaction, blockNum, txnID uint64, err error) {
	for i := len(segments) - 1; i >= 0; i-- {
		sn := segments[i]
		if sn.IdxTxnHash == nil || sn.IdxTxnHash2BlockNum == nil {
			continue
		}

		reader := recsplit.NewIndexReader(sn.IdxTxnHash)
		txnId := reader.Lookup(txnHash[:])
		offset := sn.IdxTxnHash.OrdinalLookup(txnId)
		gg := sn.Seg.MakeGetter()
		gg.Reset(offset)
		// first byte txnHash check - reducing false-positives 256 times. Allows don't store and don't calculate full hash of entity - when checking many snapshots.
		if !gg.MatchPrefix([]byte{txnHash[0]}) {
			continue
		}
		buf, _ = gg.Next(buf[:0])
		senderByte, txnRlp := buf[1:1+20], buf[1+20:]
		sender := *(*libcommon.Address)(senderByte)

		txn, err = types.DecodeTransaction(txnRlp)
		if err != nil {
			return
		}

		txn.SetSender(sender) // see: https://tip.golang.org/ref/spec#Conversions_from_slice_to_array_pointer

		reader2 := recsplit.NewIndexReader(sn.IdxTxnHash2BlockNum)
		blockNum = reader2.Lookup(txnHash[:])

		// final txnHash check  - completely avoid false-positives
		if txn.Hash() == txnHash {
			return
		}
	}
	return
}

// TxnByIdxInBlock - doesn't include system-transactions in the begin/end of block
// return nil if 0 < i < body.TxAmount
func (r *BlockReader) TxnByIdxInBlock(ctx context.Context, tx kv.Getter, blockNum uint64, i int) (txn types.Transaction, err error) {
	blocksAvailable := r.sn.BlocksAvailable()
	if blocksAvailable == 0 || blockNum > blocksAvailable {
		canonicalHash, err := rawdb.ReadCanonicalHash(tx, blockNum)
		if err != nil {
			return nil, err
		}
		var k [8 + 32]byte
		binary.BigEndian.PutUint64(k[:], blockNum)
		copy(k[8:], canonicalHash[:])
		b, err := rawdb.ReadBodyForStorageByKey(tx, k[:])
		if err != nil {
			return nil, err
		}
		if b == nil {
			return nil, nil
		}

		if r.TransactionsV3 {
			txn, err = rawdb.CanonicalTxnByID(tx, 1+uint64(i)) // +1 for system txn
			if err != nil {
				return nil, err
			}
		} else {
			txn, err = rawdb.CanonicalTxnByID(tx, b.BaseTxId+1+uint64(i))
			if err != nil {
				return nil, err
			}
		}
		return txn, nil
	}

	view := r.sn.View()
	defer view.Close()
	seg, ok := view.BodiesSegment(blockNum)
	if !ok {
		return
	}

	var b *types.BodyForStorage
	b, _, err = r.bodyForStorageFromSnapshot(blockNum, seg, nil)
	if err != nil {
		return nil, err
	}
	if b == nil {
		return
	}

	// if block has no transactions, or requested txNum out of non-system transactions length
	if b.TxAmount == 2 || i == -1 || i >= int(b.TxAmount-2) {
		return nil, nil
	}

	txnSeg, ok := view.TxsSegment(blockNum)
	if !ok {
		return
	}
	// +1 because block has system-txn in the beginning of block
	return r.txnByID(b.BaseTxId+1+uint64(i), txnSeg, nil)
}

// TxnLookup - find blockNumber and txnID by txnHash
func (r *BlockReader) TxnLookup(ctx context.Context, tx kv.Getter, txnHash libcommon.Hash) (uint64, bool, error) {
	n, err := rawdb.ReadTxLookupEntry(tx, txnHash)
	if err != nil {
		return 0, false, err
	}
	if n != nil {
		return *n, true, nil
	}

	view := r.sn.View()
	defer view.Close()

	var txn types.Transaction
	var blockNum uint64
	txn, blockNum, _, err = r.txnByHash(txnHash, view.Txs(), nil)
	if err != nil {
		return 0, false, err
	}
	if txn == nil {
		return 0, false, nil
	}
	return blockNum, true, nil
}

<<<<<<< HEAD
func (r *BlockReader) LastTxNumInSnapshots() uint64 {
=======
func (r *BlockReader) FirstTxNumNotInSnapshots() uint64 {
>>>>>>> 1e9f6a38
	view := r.sn.View()
	defer view.Close()

	sn, ok := view.TxsSegment(r.sn.BlocksAvailable())
	if !ok {
		return 0
	}

	lastTxnID := sn.IdxTxnHash.BaseDataID() + uint64(sn.Seg.Count())
	return lastTxnID
}

func (r *BlockReader) IterateBodies(f func(blockNum, baseTxNum, txAmount uint64) error) error {
	view := r.sn.View()
	defer view.Close()

	for _, sn := range view.Bodies() {
		sn := sn
		defer sn.seg.EnableMadvNormal().DisableReadAhead()

		var buf []byte
		g := sn.seg.MakeGetter()
		blockNum := sn.ranges.from
		var b types.BodyForStorage
		for g.HasNext() {
			buf, _ = g.Next(buf[:0])
			if err := rlp.DecodeBytes(buf, &b); err != nil {
				return err
			}
			if err := f(blockNum, b.BaseTxId, uint64(b.TxAmount)); err != nil {
				return err
			}
			blockNum++
		}
	}
	return nil
}
func (r *BlockReader) TxsV3Enabled() bool { return r.TransactionsV3 }
func (r *BlockReader) BlockByNumber(ctx context.Context, db kv.Tx, number uint64) (*types.Block, error) {
	hash, err := rawdb.ReadCanonicalHash(db, number)
	if err != nil {
		return nil, fmt.Errorf("failed ReadCanonicalHash: %w", err)
	}
	if hash == (libcommon.Hash{}) {
		return nil, nil
	}
	block, _, err := r.BlockWithSenders(ctx, db, hash, number)
	return block, err
}
func (r *BlockReader) BlockByHash(ctx context.Context, db kv.Tx, hash libcommon.Hash) (*types.Block, error) {
	number := rawdb.ReadHeaderNumber(db, hash)
	if number == nil {
		return nil, nil
	}
	block, _, err := r.BlockWithSenders(ctx, db, hash, *number)
	return block, err
}
func (r *BlockReader) CurrentBlock(db kv.Tx) (*types.Block, error) {
	headHash := rawdb.ReadHeadBlockHash(db)
	headNumber := rawdb.ReadHeaderNumber(db, headHash)
	if headNumber == nil {
		return nil, nil
	}
	block, _, err := r.blockWithSenders(context.Background(), db, headHash, *headNumber, true)
	return block, err
}
func (r *BlockReader) RawTransactions(ctx context.Context, tx kv.Getter, fromBlock, toBlock uint64) (txs [][]byte, err error) {
	return rawdb.RawTransactionsRange(tx, fromBlock, toBlock)
}<|MERGE_RESOLUTION|>--- conflicted
+++ resolved
@@ -771,11 +771,7 @@
 	return blockNum, true, nil
 }
 
-<<<<<<< HEAD
-func (r *BlockReader) LastTxNumInSnapshots() uint64 {
-=======
 func (r *BlockReader) FirstTxNumNotInSnapshots() uint64 {
->>>>>>> 1e9f6a38
 	view := r.sn.View()
 	defer view.Close()
 
