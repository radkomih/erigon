package snapshotsync

import (
	"bytes"
	"context"
	"encoding/binary"
	"encoding/hex"
	"errors"
	"fmt"
	"os"
	"path"
	"path/filepath"
	"reflect"
	"runtime"
	"strings"
	"sync"
	"sync/atomic"
	"time"

	"github.com/holiman/uint256"
	"github.com/ledgerwatch/erigon-lib/chain"
	common2 "github.com/ledgerwatch/erigon-lib/common"
	"github.com/ledgerwatch/erigon-lib/common/background"
	"github.com/ledgerwatch/erigon-lib/common/cmp"
	"github.com/ledgerwatch/erigon-lib/common/datadir"
	"github.com/ledgerwatch/erigon-lib/common/dbg"
	dir2 "github.com/ledgerwatch/erigon-lib/common/dir"
	"github.com/ledgerwatch/erigon-lib/common/hexutility"
	"github.com/ledgerwatch/erigon-lib/compress"
	"github.com/ledgerwatch/erigon-lib/downloader/downloadergrpc"
	"github.com/ledgerwatch/erigon-lib/downloader/snaptype"
	"github.com/ledgerwatch/erigon-lib/etl"
	proto_downloader "github.com/ledgerwatch/erigon-lib/gointerfaces/downloader"
	"github.com/ledgerwatch/erigon-lib/kv"
	"github.com/ledgerwatch/erigon-lib/recsplit"
	types2 "github.com/ledgerwatch/erigon-lib/types"
	"github.com/ledgerwatch/erigon/cmd/hack/tool/fromdb"
	"github.com/ledgerwatch/erigon/core/rawdb"
	"github.com/ledgerwatch/erigon/core/types"
	"github.com/ledgerwatch/erigon/crypto"
	"github.com/ledgerwatch/erigon/crypto/cryptopool"
	"github.com/ledgerwatch/erigon/eth/ethconfig"
	"github.com/ledgerwatch/erigon/eth/stagedsync/stages"
	"github.com/ledgerwatch/erigon/params"
	"github.com/ledgerwatch/erigon/rlp"
	"github.com/ledgerwatch/erigon/turbo/services"
	"github.com/ledgerwatch/erigon/turbo/snapshotsync/snapcfg"
	"github.com/ledgerwatch/log/v3"
	"golang.org/x/exp/slices"
	"golang.org/x/sync/errgroup"
)

type DownloadRequest struct {
	ranges      *Range
	path        string
	torrentHash string
}

type HeaderSegment struct {
	seg           *compress.Decompressor // value: first_byte_of_header_hash + header_rlp
	idxHeaderHash *recsplit.Index        // header_hash       -> headers_segment_offset
	ranges        Range
}

type BodySegment struct {
	seg           *compress.Decompressor // value: rlp(types.BodyForStorage)
	idxBodyNumber *recsplit.Index        // block_num_u64     -> bodies_segment_offset
	ranges        Range
}

type TxnSegment struct {
	Seg                 *compress.Decompressor // value: first_byte_of_transaction_hash + sender_address + transaction_rlp
	IdxTxnHash          *recsplit.Index        // transaction_hash  -> transactions_segment_offset
	IdxTxnHash2BlockNum *recsplit.Index        // transaction_hash  -> block_number
	ranges              Range
}

func (sn *HeaderSegment) closeIdx() {
	if sn.idxHeaderHash != nil {
		sn.idxHeaderHash.Close()
		sn.idxHeaderHash = nil
	}
}
func (sn *HeaderSegment) closeSeg() {
	if sn.seg != nil {
		sn.seg.Close()
		sn.seg = nil
	}
}
func (sn *HeaderSegment) close() {
	sn.closeSeg()
	sn.closeIdx()
}
func (sn *HeaderSegment) reopenSeg(dir string) (err error) {
	sn.closeSeg()
	fileName := snaptype.SegmentFileName(sn.ranges.from, sn.ranges.to, snaptype.Headers)
	sn.seg, err = compress.NewDecompressor(path.Join(dir, fileName))
	if err != nil {
		return fmt.Errorf("%w, fileName: %s", err, fileName)
	}
	return nil
}
func (sn *HeaderSegment) reopenIdxIfNeed(dir string, optimistic bool) (err error) {
	if sn.idxHeaderHash != nil {
		return nil
	}
	err = sn.reopenIdx(dir)
	if err != nil {
		if !errors.Is(err, os.ErrNotExist) {
			if optimistic {
				log.Warn("[snapshots] open index", "err", err)
			} else {
				return err
			}
		}
	}
	return nil
}
func (sn *HeaderSegment) reopenIdx(dir string) (err error) {
	sn.closeIdx()
	if sn.seg == nil {
		return nil
	}
	fileName := snaptype.IdxFileName(sn.ranges.from, sn.ranges.to, snaptype.Headers.String())
	sn.idxHeaderHash, err = recsplit.OpenIndex(path.Join(dir, fileName))
	if err != nil {
		return fmt.Errorf("%w, fileName: %s", err, fileName)
	}
	if sn.idxHeaderHash.ModTime().Before(sn.seg.ModTime()) {
		// Index has been created before the segment file, needs to be ignored (and rebuilt) as inconsistent
		sn.idxHeaderHash.Close()
		sn.idxHeaderHash = nil
	}
	return nil
}

func (sn *BodySegment) closeSeg() {
	if sn.seg != nil {
		sn.seg.Close()
		sn.seg = nil
	}
}
func (sn *BodySegment) closeIdx() {
	if sn.idxBodyNumber != nil {
		sn.idxBodyNumber.Close()
		sn.idxBodyNumber = nil
	}
}
func (sn *BodySegment) close() {
	sn.closeSeg()
	sn.closeIdx()
}

func (sn *BodySegment) reopenSeg(dir string) (err error) {
	sn.closeSeg()
	fileName := snaptype.SegmentFileName(sn.ranges.from, sn.ranges.to, snaptype.Bodies)
	sn.seg, err = compress.NewDecompressor(path.Join(dir, fileName))
	if err != nil {
		return fmt.Errorf("%w, fileName: %s", err, fileName)
	}
	return nil
}
func (sn *BodySegment) reopenIdxIfNeed(dir string, optimistic bool) (err error) {
	if sn.idxBodyNumber != nil {
		return nil
	}
	err = sn.reopenIdx(dir)
	if err != nil {
		if !errors.Is(err, os.ErrNotExist) {
			if optimistic {
				log.Warn("[snapshots] open index", "err", err)
			} else {
				return err
			}
		}
	}
	return nil
}

func (sn *BodySegment) reopenIdx(dir string) (err error) {
	sn.closeIdx()
	if sn.seg == nil {
		return nil
	}
	fileName := snaptype.IdxFileName(sn.ranges.from, sn.ranges.to, snaptype.Bodies.String())
	sn.idxBodyNumber, err = recsplit.OpenIndex(path.Join(dir, fileName))
	if err != nil {
		return fmt.Errorf("%w, fileName: %s", err, fileName)
	}
	if sn.idxBodyNumber.ModTime().Before(sn.seg.ModTime()) {
		// Index has been created before the segment file, needs to be ignored (and rebuilt) as inconsistent
		sn.idxBodyNumber.Close()
		sn.idxBodyNumber = nil
	}
	return nil
}

func (sn *TxnSegment) closeIdx() {
	if sn.IdxTxnHash != nil {
		sn.IdxTxnHash.Close()
		sn.IdxTxnHash = nil
	}
	if sn.IdxTxnHash2BlockNum != nil {
		sn.IdxTxnHash2BlockNum.Close()
		sn.IdxTxnHash2BlockNum = nil
	}
}
func (sn *TxnSegment) closeSeg() {
	if sn.Seg != nil {
		sn.Seg.Close()
		sn.Seg = nil
	}
}
func (sn *TxnSegment) close() {
	sn.closeSeg()
	sn.closeIdx()
}
func (sn *TxnSegment) reopenSeg(dir string) (err error) {
	sn.closeSeg()
	fileName := snaptype.SegmentFileName(sn.ranges.from, sn.ranges.to, snaptype.Transactions)
	sn.Seg, err = compress.NewDecompressor(path.Join(dir, fileName))
	if err != nil {
		return fmt.Errorf("%w, fileName: %s", err, fileName)
	}
	return nil
}
func (sn *TxnSegment) reopenIdx(dir string) (err error) {
	sn.closeIdx()
	if sn.Seg == nil {
		return nil
	}
	fileName := snaptype.IdxFileName(sn.ranges.from, sn.ranges.to, snaptype.Transactions.String())
	sn.IdxTxnHash, err = recsplit.OpenIndex(path.Join(dir, fileName))
	if err != nil {
		return fmt.Errorf("%w, fileName: %s", err, fileName)
	}
	if sn.IdxTxnHash.ModTime().Before(sn.Seg.ModTime()) {
		// Index has been created before the segment file, needs to be ignored (and rebuilt) as inconsistent
		sn.IdxTxnHash.Close()
		sn.IdxTxnHash = nil
	}

	fileName = snaptype.IdxFileName(sn.ranges.from, sn.ranges.to, snaptype.Transactions2Block.String())
	sn.IdxTxnHash2BlockNum, err = recsplit.OpenIndex(path.Join(dir, fileName))
	if err != nil {
		return fmt.Errorf("%w, fileName: %s", err, fileName)
	}
	if sn.IdxTxnHash2BlockNum.ModTime().Before(sn.Seg.ModTime()) {
		// Index has been created before the segment file, needs to be ignored (and rebuilt) as inconsistent
		sn.IdxTxnHash2BlockNum.Close()
		sn.IdxTxnHash2BlockNum = nil
	}
	return nil
}

func (sn *TxnSegment) reopenIdxIfNeed(dir string, optimistic bool) (err error) {
	if sn.IdxTxnHash != nil && sn.IdxTxnHash2BlockNum != nil {
		return nil
	}
	err = sn.reopenIdx(dir)
	if err != nil {
		if !errors.Is(err, os.ErrNotExist) {
			if optimistic {
				log.Warn("[snapshots] open index", "err", err)
			} else {
				return err
			}
		}
	}
	return nil
}

type headerSegments struct {
	lock     sync.RWMutex
	segments []*HeaderSegment
}

func (s *headerSegments) View(f func(segments []*HeaderSegment) error) error {
	s.lock.RLock()
	defer s.lock.RUnlock()
	return f(s.segments)
}

type bodySegments struct {
	lock     sync.RWMutex
	segments []*BodySegment
}

func (s *bodySegments) View(f func([]*BodySegment) error) error {
	s.lock.RLock()
	defer s.lock.RUnlock()
	return f(s.segments)
}
func (s *bodySegments) ViewSegment(blockNum uint64, f func(*BodySegment) error) (found bool, err error) {
	s.lock.RLock()
	defer s.lock.RUnlock()
	for _, seg := range s.segments {
		if !(blockNum >= seg.ranges.from && blockNum < seg.ranges.to) {
			continue
		}
		return true, f(seg)
	}
	return false, nil
}

type txnSegments struct {
	lock     sync.RWMutex
	segments []*TxnSegment
}

func (s *txnSegments) View(f func([]*TxnSegment) error) error {
	s.lock.RLock()
	defer s.lock.RUnlock()
	return f(s.segments)
}
func (s *txnSegments) ViewSegment(blockNum uint64, f func(*TxnSegment) error) (found bool, err error) {
	s.lock.RLock()
	defer s.lock.RUnlock()
	for _, seg := range s.segments {
		if !(blockNum >= seg.ranges.from && blockNum < seg.ranges.to) {
			continue
		}
		return true, f(seg)
	}
	return false, nil
}

type RoSnapshots struct {
	indicesReady  atomic.Bool
	segmentsReady atomic.Bool

	Headers *headerSegments
	Bodies  *bodySegments
	Txs     *txnSegments

	dir         string
	segmentsMax atomic.Uint64 // all types of .seg files are available - up to this number
	idxMax      atomic.Uint64 // all types of .idx files are available - up to this number
	cfg         ethconfig.Snapshot
	logger      log.Logger
}

// NewRoSnapshots - opens all snapshots. But to simplify everything:
//   - it opens snapshots only on App start and immutable after
//   - all snapshots of given blocks range must exist - to make this blocks range available
//   - gaps are not allowed
//   - segment have [from:to) semantic
func NewRoSnapshots(cfg ethconfig.Snapshot, snapDir string, logger log.Logger) *RoSnapshots {
	return &RoSnapshots{dir: snapDir, cfg: cfg, Headers: &headerSegments{}, Bodies: &bodySegments{}, Txs: &txnSegments{}, logger: logger}
}

func (s *RoSnapshots) Cfg() ethconfig.Snapshot { return s.cfg }
func (s *RoSnapshots) Dir() string             { return s.dir }
func (s *RoSnapshots) SegmentsReady() bool     { return s.segmentsReady.Load() }
func (s *RoSnapshots) IndicesReady() bool      { return s.indicesReady.Load() }
func (s *RoSnapshots) IndicesMax() uint64      { return s.idxMax.Load() }
func (s *RoSnapshots) SegmentsMax() uint64     { return s.segmentsMax.Load() }
func (s *RoSnapshots) BlocksAvailable() uint64 { return cmp.Min(s.segmentsMax.Load(), s.idxMax.Load()) }
func (s *RoSnapshots) LogStat() {
	var m runtime.MemStats
	dbg.ReadMemStats(&m)
	s.logger.Info("[snapshots] Blocks Stat",
		"blocks", fmt.Sprintf("%dk", (s.BlocksAvailable()+1)/1000),
		"indices", fmt.Sprintf("%dk", (s.IndicesMax()+1)/1000),
		"alloc", common2.ByteCount(m.Alloc), "sys", common2.ByteCount(m.Sys))
}

func (s *RoSnapshots) EnsureExpectedBlocksAreAvailable(cfg *snapcfg.Cfg) error {
	if s.BlocksAvailable() < cfg.ExpectBlocks {
		return fmt.Errorf("app must wait until all expected snapshots are available. Expected: %d, Available: %d", cfg.ExpectBlocks, s.BlocksAvailable())
	}
	return nil
}

// DisableReadAhead - usage: `defer d.EnableReadAhead().DisableReadAhead()`. Please don't use this funcs without `defer` to avoid leak.
func (s *RoSnapshots) DisableReadAhead() {
	s.Headers.lock.RLock()
	defer s.Headers.lock.RUnlock()
	s.Bodies.lock.RLock()
	defer s.Bodies.lock.RUnlock()
	s.Txs.lock.RLock()
	defer s.Txs.lock.RUnlock()
	for _, sn := range s.Headers.segments {
		sn.seg.DisableReadAhead()
	}
	for _, sn := range s.Bodies.segments {
		sn.seg.DisableReadAhead()
	}
	for _, sn := range s.Txs.segments {
		sn.Seg.DisableReadAhead()
	}
}
func (s *RoSnapshots) EnableReadAhead() *RoSnapshots {
	s.Headers.lock.RLock()
	defer s.Headers.lock.RUnlock()
	s.Bodies.lock.RLock()
	defer s.Bodies.lock.RUnlock()
	s.Txs.lock.RLock()
	defer s.Txs.lock.RUnlock()
	for _, sn := range s.Headers.segments {
		sn.seg.EnableReadAhead()
	}
	for _, sn := range s.Bodies.segments {
		sn.seg.EnableReadAhead()
	}
	for _, sn := range s.Txs.segments {
		sn.Seg.EnableReadAhead()
	}
	return s
}
func (s *RoSnapshots) EnableMadvWillNeed() *RoSnapshots {
	s.Headers.lock.RLock()
	defer s.Headers.lock.RUnlock()
	s.Bodies.lock.RLock()
	defer s.Bodies.lock.RUnlock()
	s.Txs.lock.RLock()
	defer s.Txs.lock.RUnlock()
	for _, sn := range s.Headers.segments {
		sn.seg.EnableWillNeed()
	}
	for _, sn := range s.Bodies.segments {
		sn.seg.EnableWillNeed()
	}
	for _, sn := range s.Txs.segments {
		sn.Seg.EnableWillNeed()
	}
	return s
}
func (s *RoSnapshots) EnableMadvNormal() *RoSnapshots {
	s.Headers.lock.RLock()
	defer s.Headers.lock.RUnlock()
	s.Bodies.lock.RLock()
	defer s.Bodies.lock.RUnlock()
	s.Txs.lock.RLock()
	defer s.Txs.lock.RUnlock()
	for _, sn := range s.Headers.segments {
		sn.seg.EnableMadvNormal()
	}
	for _, sn := range s.Bodies.segments {
		sn.seg.EnableMadvNormal()
	}
	for _, sn := range s.Txs.segments {
		sn.Seg.EnableMadvNormal()
	}
	return s
}

func (s *RoSnapshots) idxAvailability() uint64 {
	var headers, bodies, txs uint64
	for _, seg := range s.Headers.segments {
		if seg.idxHeaderHash == nil {
			break
		}
		headers = seg.ranges.to - 1
	}
	for _, seg := range s.Bodies.segments {
		if seg.idxBodyNumber == nil {
			break
		}
		bodies = seg.ranges.to - 1
	}
	for _, seg := range s.Txs.segments {
		if seg.IdxTxnHash == nil || seg.IdxTxnHash2BlockNum == nil {
			break
		}
		txs = seg.ranges.to - 1
	}
	return cmp.Min(headers, cmp.Min(bodies, txs))
}

// OptimisticReopenWithDB - optimistically open snapshots (ignoring error), useful at App startup because:
// - user must be able: delete any snapshot file and Erigon will self-heal by re-downloading
// - RPC return Nil for historical blocks if snapshots are not open
func (s *RoSnapshots) OptimisticReopenWithDB(db kv.RoDB) {
	_ = db.View(context.Background(), func(tx kv.Tx) error {
		snList, _, err := rawdb.ReadSnapshots(tx)
		if err != nil {
			return err
		}
		return s.ReopenList(snList, true)
	})
}

func (s *RoSnapshots) Files() (list []string) {
	s.Headers.lock.RLock()
	defer s.Headers.lock.RUnlock()
	s.Bodies.lock.RLock()
	defer s.Bodies.lock.RUnlock()
	s.Txs.lock.RLock()
	defer s.Txs.lock.RUnlock()
	max := s.BlocksAvailable()
	for _, seg := range s.Bodies.segments {
		if seg.seg == nil {
			continue
		}
		if seg.ranges.from > max {
			continue
		}
		_, fName := filepath.Split(seg.seg.FilePath())
		list = append(list, fName)
	}
	for _, seg := range s.Headers.segments {
		if seg.seg == nil {
			continue
		}
		if seg.ranges.from > max {
			continue
		}
		_, fName := filepath.Split(seg.seg.FilePath())
		list = append(list, fName)
	}
	for _, seg := range s.Txs.segments {
		if seg.Seg == nil {
			continue
		}
		if seg.ranges.from > max {
			continue
		}
		_, fName := filepath.Split(seg.Seg.FilePath())
		list = append(list, fName)
	}
	slices.Sort(list)
	return list
}

// ReopenList stops on optimistic=false, continue opening files on optimistic=true
func (s *RoSnapshots) ReopenList(fileNames []string, optimistic bool) error {
	s.Headers.lock.Lock()
	defer s.Headers.lock.Unlock()
	s.Bodies.lock.Lock()
	defer s.Bodies.lock.Unlock()
	s.Txs.lock.Lock()
	defer s.Txs.lock.Unlock()

	s.closeWhatNotInList(fileNames)
	var segmentsMax uint64
	var segmentsMaxSet bool
Loop:
	for _, fName := range fileNames {
		f, err := snaptype.ParseFileName(s.dir, fName)
		if err != nil {
			s.logger.Warn("invalid segment name", "err", err, "name", fName)
			continue
		}

		switch f.T {
		case snaptype.Headers:
			for _, sn := range s.Headers.segments {
				if sn.seg == nil { // it's ok if some segment was not able to open
					continue
				}
				_, name := filepath.Split(sn.seg.FilePath())
				if fName == name {
					if err := sn.reopenIdxIfNeed(s.dir, optimistic); err != nil {
						return err
					}
					continue Loop
				}
			}

			sn := &HeaderSegment{ranges: Range{f.From, f.To}}
			if err := sn.reopenSeg(s.dir); err != nil {
				if errors.Is(err, os.ErrNotExist) {
					if optimistic {
						continue Loop
					} else {
						break Loop
					}
				}
				if optimistic {
					s.logger.Warn("[snapshots] open segment", "err", err)
					continue Loop
				} else {
					return err
				}
			}

			// it's possible to iterate over .seg file even if you don't have index
			// then make segment available even if index open may fail
			s.Headers.segments = append(s.Headers.segments, sn)
			if err := sn.reopenIdxIfNeed(s.dir, optimistic); err != nil {
				return err
			}
		case snaptype.Bodies:
			for _, sn := range s.Bodies.segments {
				if sn.seg == nil {
					continue
				}
				_, name := filepath.Split(sn.seg.FilePath())
				if fName == name {
					if err := sn.reopenIdxIfNeed(s.dir, optimistic); err != nil {
						return err
					}
					continue Loop
				}
			}

			sn := &BodySegment{ranges: Range{f.From, f.To}}
			if err := sn.reopenSeg(s.dir); err != nil {
				if errors.Is(err, os.ErrNotExist) {
					if optimistic {
						continue Loop
					} else {
						break Loop
					}
				}
				if optimistic {
					s.logger.Warn("[snapshots] open segment", "err", err)
					continue Loop
				} else {
					return err
				}
			}
			s.Bodies.segments = append(s.Bodies.segments, sn)
			if err := sn.reopenIdxIfNeed(s.dir, optimistic); err != nil {
				return err
			}
		case snaptype.Transactions:
			for _, sn := range s.Txs.segments {
				if sn.Seg == nil {
					continue
				}
				_, name := filepath.Split(sn.Seg.FilePath())
				if fName == name {
					if err := sn.reopenIdxIfNeed(s.dir, optimistic); err != nil {
						return err
					}
					continue Loop
				}
			}

			sn := &TxnSegment{ranges: Range{f.From, f.To}}
			if err := sn.reopenSeg(s.dir); err != nil {
				if errors.Is(err, os.ErrNotExist) {
					if optimistic {
						continue Loop
					} else {
						break Loop
					}
				}
				if optimistic {
					s.logger.Warn("[snapshots] open segment", "err", err)
					continue Loop
				} else {
					return err
				}
			}
			s.Txs.segments = append(s.Txs.segments, sn)
			if err := sn.reopenIdxIfNeed(s.dir, optimistic); err != nil {
				return err
			}
		}

		if f.To > 0 {
			segmentsMax = f.To - 1
		} else {
			segmentsMax = 0
		}
		segmentsMaxSet = true
	}
	if segmentsMaxSet {
		s.segmentsMax.Store(segmentsMax)
	}
	s.segmentsReady.Store(true)
	s.idxMax.Store(s.idxAvailability())
	s.indicesReady.Store(true)

	return nil
}

func (s *RoSnapshots) Ranges() (ranges []Range) {
	view := s.View()
	defer view.Close()

	for _, sn := range view.Headers() {
		ranges = append(ranges, sn.ranges)
	}
	return ranges
}

func (s *RoSnapshots) OptimisticalyReopenFolder()           { _ = s.ReopenFolder() }
func (s *RoSnapshots) OptimisticalyReopenWithDB(db kv.RoDB) { _ = s.ReopenWithDB(db) }
func (s *RoSnapshots) ReopenFolder() error {
	files, _, err := Segments(s.dir)
	if err != nil {
		return err
	}
	list := make([]string, 0, len(files))
	for _, f := range files {
		_, fName := filepath.Split(f.Path)
		list = append(list, fName)
	}
	return s.ReopenList(list, false)
}
func (s *RoSnapshots) ReopenWithDB(db kv.RoDB) error {
	if err := db.View(context.Background(), func(tx kv.Tx) error {
		snList, _, err := rawdb.ReadSnapshots(tx)
		if err != nil {
			return err
		}
		return s.ReopenList(snList, true)
	}); err != nil {
		return err
	}
	return nil
}

func (s *RoSnapshots) Close() {
	s.Headers.lock.Lock()
	defer s.Headers.lock.Unlock()
	s.Bodies.lock.Lock()
	defer s.Bodies.lock.Unlock()
	s.Txs.lock.Lock()
	defer s.Txs.lock.Unlock()
	s.closeWhatNotInList(nil)
}

func (s *RoSnapshots) closeWhatNotInList(l []string) {
Loop1:
	for i, sn := range s.Headers.segments {
		if sn.seg == nil {
			continue Loop1
		}
		_, name := filepath.Split(sn.seg.FilePath())
		for _, fName := range l {
			if fName == name {
				continue Loop1
			}
		}
		sn.close()
		s.Headers.segments[i] = nil
	}
Loop2:
	for i, sn := range s.Bodies.segments {
		if sn.seg == nil {
			continue Loop2
		}
		_, name := filepath.Split(sn.seg.FilePath())
		for _, fName := range l {
			if fName == name {
				continue Loop2
			}
		}
		sn.close()
		s.Bodies.segments[i] = nil
	}
Loop3:
	for i, sn := range s.Txs.segments {
		if sn.Seg == nil {
			continue Loop3
		}
		_, name := filepath.Split(sn.Seg.FilePath())
		for _, fName := range l {
			if fName == name {
				continue Loop3
			}
		}
		sn.close()
		s.Txs.segments[i] = nil
	}
	var i int
	for i = 0; i < len(s.Headers.segments) && s.Headers.segments[i] != nil && s.Headers.segments[i].seg != nil; i++ {
	}
	tail := s.Headers.segments[i:]
	s.Headers.segments = s.Headers.segments[:i]
	for i = 0; i < len(tail); i++ {
		if tail[i] != nil {
			tail[i].close()
			tail[i] = nil
		}
	}

	for i = 0; i < len(s.Bodies.segments) && s.Bodies.segments[i] != nil && s.Bodies.segments[i].seg != nil; i++ {
	}
	tailB := s.Bodies.segments[i:]
	s.Bodies.segments = s.Bodies.segments[:i]
	for i = 0; i < len(tailB); i++ {
		if tailB[i] != nil {
			tailB[i].close()
			tailB[i] = nil
		}
	}

	for i = 0; i < len(s.Txs.segments) && s.Txs.segments[i] != nil && s.Txs.segments[i].Seg != nil; i++ {
	}
	tailC := s.Txs.segments[i:]
	s.Txs.segments = s.Txs.segments[:i]
	for i = 0; i < len(tailC); i++ {
		if tailC[i] != nil {
			tailC[i].close()
			tailC[i] = nil
		}
	}
}

func (s *RoSnapshots) PrintDebug() {
	s.Headers.lock.RLock()
	defer s.Headers.lock.RUnlock()
	s.Bodies.lock.RLock()
	defer s.Bodies.lock.RUnlock()
	s.Txs.lock.RLock()
	defer s.Txs.lock.RUnlock()
	fmt.Println("    == Snapshots, Header")
	for _, sn := range s.Headers.segments {
		fmt.Printf("%d,  %t\n", sn.ranges.from, sn.idxHeaderHash == nil)
	}
	fmt.Println("    == Snapshots, Body")
	for _, sn := range s.Bodies.segments {
		fmt.Printf("%d,  %t\n", sn.ranges.from, sn.idxBodyNumber == nil)
	}
	fmt.Println("    == Snapshots, Txs")
	for _, sn := range s.Txs.segments {
		fmt.Printf("%d,  %t, %t\n", sn.ranges.from, sn.IdxTxnHash == nil, sn.IdxTxnHash2BlockNum == nil)
	}
}

func buildIdx(ctx context.Context, sn snaptype.FileInfo, chainID uint256.Int, tmpDir string, p *background.Progress, lvl log.Lvl, logger log.Logger) error {
	//_, fName := filepath.Split(sn.Path)
	//log.Debug("[snapshots] build idx", "file", fName)
	switch sn.T {
	case snaptype.Headers:
		if err := HeadersIdx(ctx, sn.Path, sn.From, tmpDir, p, lvl, logger); err != nil {
			return err
		}
	case snaptype.Bodies:
		if err := BodiesIdx(ctx, sn.Path, sn.From, tmpDir, p, lvl, logger); err != nil {
			return err
		}
	case snaptype.Transactions:
		dir, _ := filepath.Split(sn.Path)
		if err := TransactionsIdx(ctx, chainID, sn.From, sn.To, dir, tmpDir, p, lvl, logger); err != nil {
			return err
		}
	}
	return nil
}

func BuildMissedIndices(logPrefix string, ctx context.Context, dirs datadir.Dirs, chainID uint256.Int, workers int, logger log.Logger) error {
	dir, tmpDir := dirs.Snap, dirs.Tmp
	//log.Log(lvl, "[snapshots] Build indices", "from", min)

	segments, _, err := Segments(dir)
	if err != nil {
		return err
	}
	ps := background.NewProgressSet()
	startIndexingTime := time.Now()

	g, gCtx := errgroup.WithContext(ctx)
	g.SetLimit(workers)
	for _, t := range snaptype.AllSnapshotTypes {
		for index := range segments {
			segment := segments[index]
			if segment.T != t {
				continue
			}
			if hasIdxFile(&segment, logger) {
				continue
			}
			sn := segment
			g.Go(func() error {
				p := &background.Progress{}
				ps.Add(p)
				defer ps.Delete(p)
				return buildIdx(gCtx, sn, chainID, tmpDir, p, log.LvlInfo, logger)
			})
		}
	}
	finish := make(chan struct{})
	go func() {
		defer close(finish)
		g.Wait()
	}()

	logEvery := time.NewTicker(20 * time.Second)
	defer logEvery.Stop()
	for {
		select {
		case <-finish:
			return g.Wait()
		case <-ctx.Done():
			return ctx.Err()
		case <-logEvery.C:
			var m runtime.MemStats
			dbg.ReadMemStats(&m)
			logger.Info(fmt.Sprintf("[%s] Indexing", logPrefix), "progress", ps.String(), "total-indexing-time", time.Since(startIndexingTime).Round(time.Second).String(), "alloc", common2.ByteCount(m.Alloc), "sys", common2.ByteCount(m.Sys))
		}
	}
}

func noGaps(in []snaptype.FileInfo) (out []snaptype.FileInfo, missingSnapshots []Range) {
	var prevTo uint64
	for _, f := range in {
		if f.To <= prevTo {
			continue
		}
		if f.From != prevTo { // no gaps
			missingSnapshots = append(missingSnapshots, Range{prevTo, f.From})
			continue
		}
		prevTo = f.To
		out = append(out, f)
	}
	return out, missingSnapshots
}

func allTypeOfSegmentsMustExist(dir string, in []snaptype.FileInfo) (res []snaptype.FileInfo) {
MainLoop:
	for _, f := range in {
		if f.From == f.To {
			continue
		}
		for _, t := range snaptype.AllSnapshotTypes {
			p := filepath.Join(dir, snaptype.SegmentFileName(f.From, f.To, t))
			if !dir2.FileExist(p) {
				continue MainLoop
			}
		}
		res = append(res, f)
	}
	return res
}

// noOverlaps - keep largest ranges and avoid overlap
func noOverlaps(in []snaptype.FileInfo) (res []snaptype.FileInfo) {
	for i := range in {
		f := in[i]
		if f.From == f.To {
			continue
		}

		for j := i + 1; j < len(in); j++ { // if there is file with larger range - use it instead
			f2 := in[j]
			if f.From == f.To {
				continue
			}
			if f2.From > f.From {
				break
			}
			f = f2
			i++
		}

		res = append(res, f)
	}
	return res
}

func Segments(dir string) (res []snaptype.FileInfo, missingSnapshots []Range, err error) {
	list, err := snaptype.Segments(dir)
	if err != nil {
		return nil, missingSnapshots, err
	}
	{
		var l []snaptype.FileInfo
		var m []Range
		for _, f := range list {
			if f.T != snaptype.Headers {
				continue
			}
			l = append(l, f)
		}
		l, m = noGaps(noOverlaps(allTypeOfSegmentsMustExist(dir, l)))
		res = append(res, l...)
		missingSnapshots = append(missingSnapshots, m...)
	}
	{
		var l []snaptype.FileInfo
		for _, f := range list {
			if f.T != snaptype.Bodies {
				continue
			}
			l = append(l, f)
		}
		l, _ = noGaps(noOverlaps(allTypeOfSegmentsMustExist(dir, l)))
		res = append(res, l...)
	}
	{
		var l []snaptype.FileInfo
		for _, f := range list {
			if f.T != snaptype.Transactions {
				continue
			}
			l = append(l, f)
		}
		l, _ = noGaps(noOverlaps(allTypeOfSegmentsMustExist(dir, l)))
		res = append(res, l...)
	}

	return res, missingSnapshots, nil
}

func chooseSegmentEnd(from, to, blocksPerFile uint64) uint64 {
	next := (from/blocksPerFile + 1) * blocksPerFile
	to = cmp.Min(next, to)
	return to - (to % snaptype.Erigon2MinSegmentSize) // round down to the nearest 1k
}

type BlockRetire struct {
	working               atomic.Bool
	needSaveFilesListInDB atomic.Bool

	workers   int
	tmpDir    string
	snapshots services.BlockSnapshots
	db        kv.RoDB

	downloader proto_downloader.DownloaderClient
	notifier   DBEventNotifier
	logger     log.Logger
}

func NewBlockRetire(workers int, tmpDir string, snapshots services.BlockSnapshots, db kv.RoDB, downloader proto_downloader.DownloaderClient, notifier DBEventNotifier, logger log.Logger) *BlockRetire {
	return &BlockRetire{workers: workers, tmpDir: tmpDir, snapshots: snapshots, db: db, downloader: downloader, notifier: notifier, logger: logger}
}
func (br *BlockRetire) Snapshots() *RoSnapshots { return br.snapshots.(*RoSnapshots) }
func (br *BlockRetire) NeedSaveFilesListInDB() bool {
	return br.needSaveFilesListInDB.CompareAndSwap(true, false)
}

func CanRetire(curBlockNum uint64, snapshots *RoSnapshots) (blockFrom, blockTo uint64, can bool) {
	if curBlockNum <= params.FullImmutabilityThreshold {
		return
	}
	blockFrom = snapshots.BlocksAvailable() + 1
	return canRetire(blockFrom, curBlockNum-params.FullImmutabilityThreshold)
}
func canRetire(from, to uint64) (blockFrom, blockTo uint64, can bool) {
	if to <= from {
		return
	}
	blockFrom = (from / 1_000) * 1_000
	roundedTo1K := (to / 1_000) * 1_000
	var maxJump uint64 = 1_000
	if blockFrom%500_000 == 0 {
		maxJump = 500_000
	} else if blockFrom%100_000 == 0 {
		maxJump = 100_000
	} else if blockFrom%10_000 == 0 {
		maxJump = 10_000
	}
	//roundedTo1K := (to / 1_000) * 1_000
	jump := cmp.Min(maxJump, roundedTo1K-blockFrom)
	switch { // only next segment sizes are allowed
	case jump >= 500_000:
		blockTo = blockFrom + 500_000
	case jump >= 100_000:
		blockTo = blockFrom + 100_000
	case jump >= 10_000:
		blockTo = blockFrom + 10_000
	case jump >= 1_000:
		blockTo = blockFrom + 1_000
	default:
		blockTo = blockFrom
	}
	return blockFrom, blockTo, blockTo-blockFrom >= 1_000
}
func CanDeleteTo(curBlockNum uint64, snapshots services.BlockSnapshots) (blockTo uint64) {
	if curBlockNum+999 < params.FullImmutabilityThreshold {
		// To prevent overflow of uint64 below
		return snapshots.BlocksAvailable() + 1
	}
	hardLimit := (curBlockNum/1_000)*1_000 - params.FullImmutabilityThreshold
	return cmp.Min(hardLimit, snapshots.BlocksAvailable()+1)
}
func (br *BlockRetire) RetireBlocks(ctx context.Context, blockFrom, blockTo uint64, lvl log.Lvl) error {
	chainConfig := fromdb.ChainConfig(br.db)
	chainID, _ := uint256.FromBig(chainConfig.ChainID)
	return retireBlocks(ctx, blockFrom, blockTo, *chainID, br.tmpDir, br.snapshots.(*RoSnapshots), br.db, br.workers, br.downloader, lvl, br.notifier, br.logger)
}

func (br *BlockRetire) PruneAncientBlocks(tx kv.RwTx, limit int) error {
	if br.snapshots.(*RoSnapshots).cfg.KeepBlocks {
		return nil
	}
	currentProgress, err := stages.GetStageProgress(tx, stages.Senders)
	if err != nil {
		return err
	}
	canDeleteTo := CanDeleteTo(currentProgress, br.snapshots)
	if err := rawdb.DeleteAncientBlocks(tx, canDeleteTo, limit); err != nil {
		return nil
	}
	if err := rawdb.PruneTable(tx, kv.Senders, canDeleteTo, context.Background(), limit); err != nil {
		return err
	}
	return nil
}

func (br *BlockRetire) RetireBlocksInBackground(ctx context.Context, forwardProgress uint64, lvl log.Lvl) {
	ok := br.working.CompareAndSwap(false, true)
	if !ok {
		// go-routine is still working
		return
	}
	go func() {
		defer br.working.Store(false)

		blockFrom, blockTo, ok := CanRetire(forwardProgress, br.Snapshots())
		if !ok {
			return
		}

		err := br.RetireBlocks(ctx, blockFrom, blockTo, lvl)
		if err != nil {
			br.logger.Warn("[snapshots] retire blocks", "err", err, "fromBlock", blockFrom, "toBlock", blockTo)
		}
	}()
}

type DBEventNotifier interface {
	OnNewSnapshot()
}

func retireBlocks(ctx context.Context, blockFrom, blockTo uint64, chainID uint256.Int, tmpDir string, snapshots *RoSnapshots, db kv.RoDB, workers int, downloader proto_downloader.DownloaderClient,
	lvl log.Lvl, notifier DBEventNotifier, logger log.Logger) error {
	logger.Log(lvl, "[snapshots] Retire Blocks", "range", fmt.Sprintf("%dk-%dk", blockFrom/1000, blockTo/1000))
	// in future we will do it in background
	if err := DumpBlocks(ctx, blockFrom, blockTo, snaptype.Erigon2SegmentSize, tmpDir, snapshots.Dir(), db, workers, lvl, logger); err != nil {
		return fmt.Errorf("DumpBlocks: %w", err)
	}
	if err := snapshots.ReopenFolder(); err != nil {
		return fmt.Errorf("reopen: %w", err)
	}
	snapshots.LogStat()
	if notifier != nil && !reflect.ValueOf(notifier).IsNil() { // notify about new snapshots of any size
		notifier.OnNewSnapshot()
	}
	merger := NewMerger(tmpDir, workers, lvl, chainID, notifier, logger)
	rangesToMerge := merger.FindMergeRanges(snapshots.Ranges())
	if len(rangesToMerge) == 0 {
		return nil
	}
	err := merger.Merge(ctx, snapshots, rangesToMerge, snapshots.Dir(), true /* doIndex */)
	if err != nil {
		return err
	}
	if err := snapshots.ReopenFolder(); err != nil {
		return fmt.Errorf("reopen: %w", err)
	}
	snapshots.LogStat()
	if notifier != nil && !reflect.ValueOf(notifier).IsNil() { // notify about new snapshots of any size
		notifier.OnNewSnapshot()
	}

	if downloader != nil && !reflect.ValueOf(downloader).IsNil() {
		downloadRequest := make([]DownloadRequest, 0, len(rangesToMerge))
		for i := range rangesToMerge {
			downloadRequest = append(downloadRequest, NewDownloadRequest(&rangesToMerge[i], "", ""))
		}

		if err := RequestSnapshotsDownload(ctx, downloadRequest, downloader); err != nil {
			return err
		}
	}
	return nil
}

func DumpBlocks(ctx context.Context, blockFrom, blockTo, blocksPerFile uint64, tmpDir, snapDir string, chainDB kv.RoDB, workers int, lvl log.Lvl, logger log.Logger) error {
	if blocksPerFile == 0 {
		return nil
	}
	chainConfig := fromdb.ChainConfig(chainDB)
	for i := blockFrom; i < blockTo; i = chooseSegmentEnd(i, blockTo, blocksPerFile) {
		if err := dumpBlocksRange(ctx, i, chooseSegmentEnd(i, blockTo, blocksPerFile), tmpDir, snapDir, chainDB, *chainConfig, workers, lvl, logger); err != nil {
			return err
		}
	}
	return nil
}

func dumpBlocksRange(ctx context.Context, blockFrom, blockTo uint64, tmpDir, snapDir string, chainDB kv.RoDB, chainConfig chain.Config, workers int, lvl log.Lvl, logger log.Logger) error {
	chainId, _ := uint256.FromBig(chainConfig.ChainID)
	logEvery := time.NewTicker(20 * time.Second)
	defer logEvery.Stop()

	{
		segName := snaptype.SegmentFileName(blockFrom, blockTo, snaptype.Headers)
		f, _ := snaptype.ParseFileName(snapDir, segName)

		sn, err := compress.NewCompressor(ctx, "Snapshot Headers", f.Path, tmpDir, compress.MinPatternScore, workers, log.LvlTrace, logger)
		if err != nil {
			return err
		}
		defer sn.Close()
		if err := DumpHeaders(ctx, chainDB, blockFrom, blockTo, workers, lvl, logger, func(v []byte) error {
			return sn.AddWord(v)
		}); err != nil {
			return fmt.Errorf("DumpHeaders: %w", err)
		}
		if err := sn.Compress(); err != nil {
			return fmt.Errorf("compress: %w", err)
		}

		p := &background.Progress{}
		if err := buildIdx(ctx, f, *chainId, tmpDir, p, lvl, logger); err != nil {
			return err
		}
	}

	{
		segName := snaptype.SegmentFileName(blockFrom, blockTo, snaptype.Bodies)
		f, _ := snaptype.ParseFileName(snapDir, segName)

		sn, err := compress.NewCompressor(ctx, "Snapshot Bodies", f.Path, tmpDir, compress.MinPatternScore, workers, log.LvlTrace, logger)
		if err != nil {
			return err
		}
		defer sn.Close()
		if err := DumpBodies(ctx, chainDB, blockFrom, blockTo, workers, lvl, logger, func(v []byte) error {
			return sn.AddWord(v)
		}); err != nil {
			return fmt.Errorf("DumpBodies: %w", err)
		}
		if err := sn.Compress(); err != nil {
			return fmt.Errorf("compress: %w", err)
		}

		p := &background.Progress{}
		if err := buildIdx(ctx, f, *chainId, tmpDir, p, lvl, logger); err != nil {
			return err
		}
	}

	{
		segName := snaptype.SegmentFileName(blockFrom, blockTo, snaptype.Transactions)
		f, _ := snaptype.ParseFileName(snapDir, segName)

		sn, err := compress.NewCompressor(ctx, "Snapshot Txs", f.Path, tmpDir, compress.MinPatternScore, workers, log.LvlTrace, logger)
		if err != nil {
			return fmt.Errorf("NewCompressor: %w, %s", err, f.Path)
		}
		defer sn.Close()

		_, expectedCount, err := DumpTxs(ctx, chainDB, blockFrom, blockTo, workers, lvl, logger, func(v []byte) error {
			return sn.AddWord(v)
<<<<<<< HEAD
		}, ethconfig.EnableTxsV3InTest)
=======
		})
>>>>>>> 013db5cd
		if err != nil {
			return fmt.Errorf("DumpTxs: %w", err)
		}
		if expectedCount != uint64(sn.Count()) {
			return fmt.Errorf("incorrect tx count: %d, expected from db: %d", sn.Count(), expectedCount)
		}
		snapDir, fileName := filepath.Split(f.Path)
		ext := filepath.Ext(fileName)
		logger.Log(lvl, "[snapshots] Compression", "ratio", sn.Ratio.String(), "file", fileName[:len(fileName)-len(ext)])

		_, expectedCount, err = expectedTxsAmount(snapDir, blockFrom, blockTo)
		if err != nil {
			return err
		}
		if expectedCount != uint64(sn.Count()) {
			return fmt.Errorf("incorrect tx count: %d, expected from snapshots: %d", sn.Count(), expectedCount)
		}
		if err := sn.Compress(); err != nil {
			return fmt.Errorf("compress: %w", err)
		}

		p := &background.Progress{}
		if err := buildIdx(ctx, f, *chainId, tmpDir, p, lvl, logger); err != nil {
			return err
		}
	}

	return nil
}

func hasIdxFile(sn *snaptype.FileInfo, logger log.Logger) bool {
	stat, err := os.Stat(sn.Path)
	if err != nil {
		return false
	}
	dir, _ := filepath.Split(sn.Path)
	fName := snaptype.IdxFileName(sn.From, sn.To, sn.T.String())
	var result = true
	switch sn.T {
	case snaptype.Headers:
		idx, err := recsplit.OpenIndex(path.Join(dir, fName))
		if err != nil {
			return false
		}
		// If index was created before the segment file, it needs to be ignored (and rebuilt)
		if idx.ModTime().Before(stat.ModTime()) {
			logger.Warn("Index file has timestamp before segment file, will be recreated", "segfile", sn.Path, "segtime", stat.ModTime(), "idxfile", fName, "idxtime", idx.ModTime())
			result = false
		}
		_ = idx.Close()
	case snaptype.Bodies:
		idx, err := recsplit.OpenIndex(path.Join(dir, fName))
		if err != nil {
			return false
		}
		// If index was created before the segment file, it needs to be ignored (and rebuilt)
		if idx.ModTime().Before(stat.ModTime()) {
			logger.Warn("Index file has timestamp before segment file, will be recreated", "segfile", sn.Path, "segtime", stat.ModTime(), "idxfile", fName, "idxtime", idx.ModTime())
			result = false
		}
		_ = idx.Close()
	case snaptype.Transactions:
		idx, err := recsplit.OpenIndex(path.Join(dir, fName))
		if err != nil {
			return false
		}
		// If index was created before the segment file, it needs to be ignored (and rebuilt)
		if idx.ModTime().Before(stat.ModTime()) {
			log.Warn("Index file has timestamp before segment file, will be recreated", "segfile", sn.Path, "segtime", stat.ModTime(), "idxfile", fName, "idxtime", idx.ModTime())
			result = false
		}
		_ = idx.Close()

		fName = snaptype.IdxFileName(sn.From, sn.To, snaptype.Transactions2Block.String())
		idx, err = recsplit.OpenIndex(path.Join(dir, fName))
		if err != nil {
			return false
		}
		// If index was created before the segment file, it needs to be ignored (and rebuilt)
		if idx.ModTime().Before(stat.ModTime()) {
			logger.Warn("Index file has timestamp before segment file, will be recreated", "segfile", sn.Path, "segtime", stat.ModTime(), "idxfile", fName, "idxtime", idx.ModTime())
			result = false
		}
		_ = idx.Close()
	}
	return result
}

// DumpTxs - [from, to)
// Format: hash[0]_1byte + sender_address_2bytes + txnRlp
<<<<<<< HEAD
func DumpTxs(ctx context.Context, db kv.RoDB, blockFrom, blockTo uint64, workers int, lvl log.Lvl, logger log.Logger, collect func([]byte) error, txsV3 bool) (firstTxID, expectedCount uint64, err error) {
=======
func DumpTxs(ctx context.Context, db kv.RoDB, blockFrom, blockTo uint64, workers int, lvl log.Lvl, logger log.Logger, collect func([]byte) error) (firstTxID, expectedCount uint64, err error) {
>>>>>>> 013db5cd
	logEvery := time.NewTicker(20 * time.Second)
	defer logEvery.Stop()
	warmupCtx, cancel := context.WithCancel(ctx)
	defer cancel()

	chainConfig := fromdb.ChainConfig(db)
	chainID, _ := uint256.FromBig(chainConfig.ChainID)

	var prevTxID uint64
	numBuf := make([]byte, binary.MaxVarintLen64)
	parseCtx := types2.NewTxParseContext(*chainID)
	parseCtx.WithSender(false)
	slot := types2.TxSlot{}
	var sender [20]byte
	parse := func(v, valueBuf []byte, senders []common2.Address, j int) ([]byte, error) {
		if _, err := parseCtx.ParseTransaction(v, 0, &slot, sender[:], false /* hasEnvelope */, nil); err != nil {
			return valueBuf, err
		}
		if len(senders) > 0 {
			sender = senders[j]
		}

		valueBuf = valueBuf[:0]
		valueBuf = append(valueBuf, slot.IDHash[:1]...)
		valueBuf = append(valueBuf, sender[:]...)
		valueBuf = append(valueBuf, v...)
		return valueBuf, nil
	}
	valueBuf := make([]byte, 16*4096)
	addSystemTx := func(tx kv.Tx, txId uint64) error {
		binary.BigEndian.PutUint64(numBuf, txId)
		tv, err := tx.GetOne(kv.EthTx, numBuf[:8])
		if err != nil {
			return err
		}
		if tv == nil {
			if err := collect(nil); err != nil {
				return fmt.Errorf("AddWord1: %d", err)
			}
			return nil
		}

		parseCtx.WithSender(false)
		valueBuf, err = parse(tv, valueBuf, nil, 0)
		if err != nil {
			return err
		}
		if err := collect(valueBuf); err != nil {
			return fmt.Errorf("AddWord2: %d", err)
		}
		return nil
	}

	firstIDSaved := false

	doWarmup, warmupTxs, warmupSenders := blockTo-blockFrom >= 100_000 && workers > 4, &atomic.Bool{}, &atomic.Bool{}
	from := hexutility.EncodeTs(blockFrom)
	var lastBody types.BodyForStorage
	if err := kv.BigChunks(db, kv.HeaderCanonical, from, func(tx kv.Tx, k, v []byte) (bool, error) {
		blockNum := binary.BigEndian.Uint64(k)
		if blockNum >= blockTo { // [from, to)
			return false, nil
		}

		h := common2.BytesToHash(v)
		dataRLP := rawdb.ReadStorageBodyRLP(tx, h, blockNum)
		if dataRLP == nil {
			return false, fmt.Errorf("body not found: %d, %x", blockNum, h)
		}
		var body types.BodyForStorage
		if e := rlp.DecodeBytes(dataRLP, &body); e != nil {
			return false, e
		}
		lastBody = body
		if body.TxAmount == 0 {
			return true, nil
		}
		if doWarmup && !warmupSenders.Load() && blockNum%1_000 == 0 {
			clean := kv.ReadAhead(warmupCtx, db, warmupSenders, kv.Senders, hexutility.EncodeTs(blockNum), 10_000)
			defer clean()
		}
		if doWarmup && !warmupTxs.Load() && blockNum%1_000 == 0 {
			clean := kv.ReadAhead(warmupCtx, db, warmupTxs, kv.EthTx, hexutility.EncodeTs(body.BaseTxId), 100*10_000)
			defer clean()
		}
		senders, err := rawdb.ReadSenders(tx, h, blockNum)
		if err != nil {
			return false, err
		}

		if !firstIDSaved {
			firstIDSaved = true
			firstTxID = body.BaseTxId
		}
		j := 0

		if err := addSystemTx(tx, body.BaseTxId); err != nil {
			return false, err
		}
		if prevTxID > 0 {
			prevTxID++
		} else {
			prevTxID = body.BaseTxId
		}
		if txsV3 {
			binary.BigEndian.PutUint64(numBuf, blockNum)
		} else {
			binary.BigEndian.PutUint64(numBuf, body.BaseTxId+1)
		}
		if err := tx.ForAmount(kv.EthTx, numBuf[:8], body.TxAmount-2, func(tk, tv []byte) error {
			if txsV3 {

			} else {
				id := binary.BigEndian.Uint64(tk)
				if prevTxID != 0 && id != prevTxID+1 {
					panic(fmt.Sprintf("no gaps in tx ids are allowed: block %d does jump from %d to %d", blockNum, prevTxID, id))
				}
				prevTxID = id
			}
			parseCtx.WithSender(len(senders) == 0)
			valueBuf, err = parse(tv, valueBuf, senders, j)
			if err != nil {
				return fmt.Errorf("%w, block: %d", err, blockNum)
			}
			// first tx byte => sender adress => tx rlp
			if err := collect(valueBuf); err != nil {
				return err
			}
			j++

			return nil
		}); err != nil {
			return false, fmt.Errorf("ForAmount: %w", err)
		}

		if err := addSystemTx(tx, body.BaseTxId+uint64(body.TxAmount)-1); err != nil {
			return false, err
		}
		prevTxID++

		select {
		case <-ctx.Done():
			return false, ctx.Err()
		case <-logEvery.C:
			var m runtime.MemStats
			if lvl >= log.LvlInfo {
				dbg.ReadMemStats(&m)
			}
			logger.Log(lvl, "[snapshots] Dumping txs", "block num", blockNum,
				"alloc", common2.ByteCount(m.Alloc), "sys", common2.ByteCount(m.Sys),
			)
		default:
		}
		return true, nil
	}); err != nil {
		return 0, 0, fmt.Errorf("BigChunks: %w", err)
	}

	expectedCount = lastBody.BaseTxId + uint64(lastBody.TxAmount) - firstTxID
	return firstTxID, expectedCount, nil
}

// DumpHeaders - [from, to)
func DumpHeaders(ctx context.Context, db kv.RoDB, blockFrom, blockTo uint64, workers int, lvl log.Lvl, logger log.Logger, collect func([]byte) error) error {
	logEvery := time.NewTicker(20 * time.Second)
	defer logEvery.Stop()

	key := make([]byte, 8+32)
	from := hexutility.EncodeTs(blockFrom)
	if err := kv.BigChunks(db, kv.HeaderCanonical, from, func(tx kv.Tx, k, v []byte) (bool, error) {
		blockNum := binary.BigEndian.Uint64(k)
		if blockNum >= blockTo {
			return false, nil
		}
		copy(key, k)
		copy(key[8:], v)
		dataRLP, err := tx.GetOne(kv.Headers, key)
		if err != nil {
			return false, err
		}
		if dataRLP == nil {
			return false, fmt.Errorf("header missed in db: block_num=%d,  hash=%x", blockNum, v)
		}
		h := types.Header{}
		if err := rlp.DecodeBytes(dataRLP, &h); err != nil {
			return false, err
		}

		value := make([]byte, len(dataRLP)+1) // first_byte_of_header_hash + header_rlp
		value[0] = h.Hash()[0]
		copy(value[1:], dataRLP)
		if err := collect(value); err != nil {
			return false, err
		}

		select {
		case <-ctx.Done():
			return false, ctx.Err()
		case <-logEvery.C:
			var m runtime.MemStats
			if lvl >= log.LvlInfo {
				dbg.ReadMemStats(&m)
			}
			logger.Log(lvl, "[snapshots] Dumping headers", "block num", blockNum,
				"alloc", common2.ByteCount(m.Alloc), "sys", common2.ByteCount(m.Sys),
			)
		default:
		}
		return true, nil
	}); err != nil {
		return err
	}
	return nil
}

// DumpBodies - [from, to)
func DumpBodies(ctx context.Context, db kv.RoDB, blockFrom, blockTo uint64, workers int, lvl log.Lvl, logger log.Logger, collect func([]byte) error) error {
	logEvery := time.NewTicker(20 * time.Second)
	defer logEvery.Stop()

	blockNumByteLength := 8
	blockHashByteLength := 32
	key := make([]byte, blockNumByteLength+blockHashByteLength)
	from := hexutility.EncodeTs(blockFrom)
	if err := kv.BigChunks(db, kv.HeaderCanonical, from, func(tx kv.Tx, k, v []byte) (bool, error) {
		blockNum := binary.BigEndian.Uint64(k)
		if blockNum >= blockTo {
			return false, nil
		}
		copy(key, k)
		copy(key[8:], v)
		dataRLP, err := tx.GetOne(kv.BlockBody, key)
		if err != nil {
			return false, err
		}
		if dataRLP == nil {
			logger.Warn("header missed", "block_num", blockNum, "hash", hex.EncodeToString(v))
			return true, nil
		}

		if err := collect(dataRLP); err != nil {
			return false, err
		}

		select {
		case <-ctx.Done():
			return false, ctx.Err()
		case <-logEvery.C:
			var m runtime.MemStats
			if lvl >= log.LvlInfo {
				dbg.ReadMemStats(&m)
			}
			logger.Log(lvl, "[snapshots] Wrote into file", "block num", blockNum,
				"alloc", common2.ByteCount(m.Alloc), "sys", common2.ByteCount(m.Sys),
			)
		default:
		}
		return true, nil
	}); err != nil {
		return err
	}

	return nil
}

var EmptyTxHash = common2.Hash{}

func expectedTxsAmount(snapDir string, blockFrom, blockTo uint64) (firstTxID, expectedCount uint64, err error) {
	bodySegmentPath := filepath.Join(snapDir, snaptype.SegmentFileName(blockFrom, blockTo, snaptype.Bodies))
	bodiesSegment, err := compress.NewDecompressor(bodySegmentPath)
	if err != nil {
		return
	}
	defer bodiesSegment.Close()

	gg := bodiesSegment.MakeGetter()
	buf, _ := gg.Next(nil)
	firstBody := &types.BodyForStorage{}
	if err = rlp.DecodeBytes(buf, firstBody); err != nil {
		return
	}
	firstTxID = firstBody.BaseTxId

	lastBody := new(types.BodyForStorage)
	i := uint64(0)
	for gg.HasNext() {
		i++
		if i == blockTo-blockFrom-1 {
			buf, _ = gg.Next(buf[:0])
			if err = rlp.DecodeBytes(buf, lastBody); err != nil {
				return
			}
			if gg.HasNext() {
				panic(1)
			}
		} else {
			gg.Skip()
		}
	}

	expectedCount = lastBody.BaseTxId + uint64(lastBody.TxAmount) - firstBody.BaseTxId
	return
}

func TransactionsIdx(ctx context.Context, chainID uint256.Int, blockFrom, blockTo uint64, snapDir string, tmpDir string, p *background.Progress, lvl log.Lvl, logger log.Logger) (err error) {
	defer func() {
		if rec := recover(); rec != nil {
			err = fmt.Errorf("TransactionsIdx: at=%d-%d, %v, %s", blockFrom, blockTo, rec, dbg.Stack())
		}
	}()
	firstBlockNum := blockFrom
	firstTxID, expectedCount, err := expectedTxsAmount(snapDir, blockFrom, blockTo)
	if err != nil {
		return err
	}
	bodySegmentPath := filepath.Join(snapDir, snaptype.SegmentFileName(blockFrom, blockTo, snaptype.Bodies))
	bodiesSegment, err := compress.NewDecompressor(bodySegmentPath)
	if err != nil {
		return
	}
	defer bodiesSegment.Close()

	segFileName := snaptype.SegmentFileName(blockFrom, blockTo, snaptype.Transactions)
	segmentFilePath := filepath.Join(snapDir, segFileName)
	d, err := compress.NewDecompressor(segmentFilePath)
	if err != nil {
		return err
	}
	defer d.Close()
	if uint64(d.Count()) != expectedCount {
		return fmt.Errorf("TransactionsIdx: at=%d-%d, pre index building, expect: %d, got %d", blockFrom, blockTo, expectedCount, d.Count())
	}
	p.Name.Store(&segFileName)
	p.Total.Store(uint64(d.Count() * 2))

	txnHashIdx, err := recsplit.NewRecSplit(recsplit.RecSplitArgs{
		KeyCount:    d.Count(),
		Enums:       true,
		BucketSize:  2000,
		LeafSize:    8,
		TmpDir:      tmpDir,
		IndexFile:   filepath.Join(snapDir, snaptype.IdxFileName(blockFrom, blockTo, snaptype.Transactions.String())),
		BaseDataID:  firstTxID,
		EtlBufLimit: etl.BufferOptimalSize / 2,
	}, logger)
	if err != nil {
		return err
	}
	txnHash2BlockNumIdx, err := recsplit.NewRecSplit(recsplit.RecSplitArgs{
		KeyCount:    d.Count(),
		Enums:       false,
		BucketSize:  2000,
		LeafSize:    8,
		TmpDir:      tmpDir,
		IndexFile:   filepath.Join(snapDir, snaptype.IdxFileName(blockFrom, blockTo, snaptype.Transactions2Block.String())),
		BaseDataID:  firstBlockNum,
		EtlBufLimit: etl.BufferOptimalSize / 2,
	}, logger)
	if err != nil {
		return err
	}
	txnHashIdx.LogLvl(log.LvlDebug)
	txnHash2BlockNumIdx.LogLvl(log.LvlDebug)

	parseCtx := types2.NewTxParseContext(chainID)
	parseCtx.WithSender(false)
	slot := types2.TxSlot{}
	bodyBuf, word := make([]byte, 0, 4096), make([]byte, 0, 4096)

	defer d.EnableMadvNormal().DisableReadAhead()
	defer bodiesSegment.EnableMadvNormal().DisableReadAhead()

RETRY:
	g, bodyGetter := d.MakeGetter(), bodiesSegment.MakeGetter()
	var i, offset, nextPos uint64
	blockNum := firstBlockNum
	body := &types.BodyForStorage{}

	bodyBuf, _ = bodyGetter.Next(bodyBuf[:0])
	if err := rlp.DecodeBytes(bodyBuf, body); err != nil {
		return err
	}

	for g.HasNext() {
		p.Processed.Add(1)
		word, nextPos = g.Next(word[:0])
		select {
		case <-ctx.Done():
			return ctx.Err()
		default:
		}

		for body.BaseTxId+uint64(body.TxAmount) <= firstTxID+i { // skip empty blocks
			if !bodyGetter.HasNext() {
				return fmt.Errorf("not enough bodies")
			}

			bodyBuf, _ = bodyGetter.Next(bodyBuf[:0])
			if err := rlp.DecodeBytes(bodyBuf, body); err != nil {
				return err
			}

			blockNum++
		}
		firstTxByteAndlengthOfAddress := 21
		isSystemTx := len(word) == 0
		if isSystemTx { // system-txs hash:pad32(txnID)
			binary.BigEndian.PutUint64(slot.IDHash[:], firstTxID+i)
		} else {
			if _, err = parseCtx.ParseTransaction(word[firstTxByteAndlengthOfAddress:], 0, &slot, nil, true /* hasEnvelope */, nil /* validateHash */); err != nil {
				return fmt.Errorf("ParseTransaction: %w, blockNum: %d, i: %d", err, blockNum, i)
			}
		}

		if err := txnHashIdx.AddKey(slot.IDHash[:], offset); err != nil {
			return err
		}
		if err := txnHash2BlockNumIdx.AddKey(slot.IDHash[:], blockNum); err != nil {
			return err
		}

		i++
		offset = nextPos
	}

	if i != expectedCount {
		return fmt.Errorf("TransactionsIdx: at=%d-%d, post index building, expect: %d, got %d", blockFrom, blockTo, expectedCount, i)
	}

	if err := txnHashIdx.Build(); err != nil {
		if errors.Is(err, recsplit.ErrCollision) {
			logger.Warn("Building recsplit. Collision happened. It's ok. Restarting with another salt...", "err", err)
			txnHashIdx.ResetNextSalt()
			txnHash2BlockNumIdx.ResetNextSalt()
			goto RETRY
		}
		return fmt.Errorf("txnHashIdx: %w", err)
	}
	if err := txnHash2BlockNumIdx.Build(); err != nil {
		if errors.Is(err, recsplit.ErrCollision) {
			logger.Warn("Building recsplit. Collision happened. It's ok. Restarting with another salt...", "err", err)
			txnHashIdx.ResetNextSalt()
			txnHash2BlockNumIdx.ResetNextSalt()
			goto RETRY
		}
		return fmt.Errorf("txnHash2BlockNumIdx: %w", err)
	}

	return nil
}

// HeadersIdx - headerHash -> offset (analog of kv.HeaderNumber)
func HeadersIdx(ctx context.Context, segmentFilePath string, firstBlockNumInSegment uint64, tmpDir string, p *background.Progress, lvl log.Lvl, logger log.Logger) (err error) {
	defer func() {
		if rec := recover(); rec != nil {
			_, fName := filepath.Split(segmentFilePath)
			err = fmt.Errorf("HeadersIdx: at=%s, %v, %s", fName, rec, dbg.Stack())
		}
	}()

	d, err := compress.NewDecompressor(segmentFilePath)
	if err != nil {
		return err
	}
	defer d.Close()

	_, fname := filepath.Split(segmentFilePath)
	p.Name.Store(&fname)
	p.Total.Store(uint64(d.Count()))

	hasher := crypto.NewKeccakState()
	defer cryptopool.ReturnToPoolKeccak256(hasher)
	var h common2.Hash
	if err := Idx(ctx, d, firstBlockNumInSegment, tmpDir, log.LvlDebug, func(idx *recsplit.RecSplit, i, offset uint64, word []byte) error {
		p.Processed.Add(1)
		headerRlp := word[1:]
		hasher.Reset()
		hasher.Write(headerRlp)
		hasher.Read(h[:])
		if err := idx.AddKey(h[:], offset); err != nil {
			return err
		}
		return nil
	}, logger); err != nil {
		return fmt.Errorf("HeadersIdx: %w", err)
	}
	return nil
}

func BodiesIdx(ctx context.Context, segmentFilePath string, firstBlockNumInSegment uint64, tmpDir string, p *background.Progress, lvl log.Lvl, logger log.Logger) (err error) {
	defer func() {
		if rec := recover(); rec != nil {
			_, fName := filepath.Split(segmentFilePath)
			err = fmt.Errorf("BodiesIdx: at=%s, %v, %s", fName, rec, dbg.Stack())
		}
	}()

	num := make([]byte, 8)

	d, err := compress.NewDecompressor(segmentFilePath)
	if err != nil {
		return err
	}
	defer d.Close()

	_, fname := filepath.Split(segmentFilePath)
	p.Name.Store(&fname)
	p.Total.Store(uint64(d.Count()))

	if err := Idx(ctx, d, firstBlockNumInSegment, tmpDir, log.LvlDebug, func(idx *recsplit.RecSplit, i, offset uint64, word []byte) error {
		p.Processed.Add(1)
		n := binary.PutUvarint(num, i)
		if err := idx.AddKey(num[:n], offset); err != nil {
			return err
		}
		return nil
	}, logger); err != nil {
		return fmt.Errorf("BodyNumberIdx: %w", err)
	}
	return nil
}

// Idx - iterate over segment and building .idx file
func Idx(ctx context.Context, d *compress.Decompressor, firstDataID uint64, tmpDir string, lvl log.Lvl, walker func(idx *recsplit.RecSplit, i, offset uint64, word []byte) error, logger log.Logger) error {
	segmentFileName := d.FilePath()
	var extension = filepath.Ext(segmentFileName)
	var idxFilePath = segmentFileName[0:len(segmentFileName)-len(extension)] + ".idx"

	rs, err := recsplit.NewRecSplit(recsplit.RecSplitArgs{
		KeyCount:   d.Count(),
		Enums:      true,
		BucketSize: 2000,
		LeafSize:   8,
		TmpDir:     tmpDir,
		IndexFile:  idxFilePath,
		BaseDataID: firstDataID,
	}, logger)
	if err != nil {
		return err
	}
	rs.LogLvl(log.LvlDebug)

	defer d.EnableMadvNormal().DisableReadAhead()

RETRY:
	g := d.MakeGetter()
	var i, offset, nextPos uint64
	word := make([]byte, 0, 4096)
	for g.HasNext() {
		word, nextPos = g.Next(word[:0])
		if err := walker(rs, i, offset, word); err != nil {
			return err
		}
		i++
		offset = nextPos

		select {
		case <-ctx.Done():
			return ctx.Err()
		default:
		}
	}
	if err = rs.Build(); err != nil {
		if errors.Is(err, recsplit.ErrCollision) {
			logger.Info("Building recsplit. Collision happened. It's ok. Restarting with another salt...", "err", err)
			rs.ResetNextSalt()
			goto RETRY
		}
		return err
	}
	return nil
}

func ForEachHeader(ctx context.Context, s *RoSnapshots, walker func(header *types.Header) error) error {
	r := bytes.NewReader(nil)
	word := make([]byte, 0, 2*4096)

	view := s.View()
	defer view.Close()

	for _, sn := range view.Headers() {
		if err := sn.seg.WithReadAhead(func() error {
			g := sn.seg.MakeGetter()
			for g.HasNext() {
				word, _ = g.Next(word[:0])
				var header types.Header
				r.Reset(word[1:])
				if err := rlp.Decode(r, &header); err != nil {
					return err
				}
				if err := walker(&header); err != nil {
					return err
				}
			}
			return nil
		}); err != nil {
			return err
		}
	}

	return nil
}

type Merger struct {
	lvl             log.Lvl
	compressWorkers int
	tmpDir          string
	chainID         uint256.Int
	notifier        DBEventNotifier
	logger          log.Logger
}

func NewMerger(tmpDir string, compressWorkers int, lvl log.Lvl, chainID uint256.Int, notifier DBEventNotifier, logger log.Logger) *Merger {
	return &Merger{tmpDir: tmpDir, compressWorkers: compressWorkers, lvl: lvl, chainID: chainID, notifier: notifier, logger: logger}
}

type Range struct {
	from, to uint64
}

func (r Range) String() string { return fmt.Sprintf("%dk-%dk", r.from/1000, r.to/1000) }

func (*Merger) FindMergeRanges(currentRanges []Range) (toMerge []Range) {
	for i := len(currentRanges) - 1; i > 0; i-- {
		r := currentRanges[i]
		if r.to-r.from >= snaptype.Erigon2SegmentSize { // is complete .seg
			continue
		}

		for _, span := range []uint64{500_000, 100_000, 10_000} {
			if r.to%span != 0 {
				continue
			}
			if r.to-r.from == span {
				break
			}
			aggFrom := r.to - span
			toMerge = append(toMerge, Range{from: aggFrom, to: r.to})
			for currentRanges[i].from > aggFrom {
				i--
			}
			break
		}
	}
	slices.SortFunc(toMerge, func(i, j Range) bool { return i.from < j.from })
	return toMerge
}

type View struct {
	s      *RoSnapshots
	closed bool
}

func (s *RoSnapshots) View() *View {
	v := &View{s: s}
	v.s.Headers.lock.RLock()
	v.s.Bodies.lock.RLock()
	v.s.Txs.lock.RLock()
	return v
}

func (v *View) Close() {
	if v.closed {
		return
	}
	v.closed = true
	v.s.Headers.lock.RUnlock()
	v.s.Bodies.lock.RUnlock()
	v.s.Txs.lock.RUnlock()
}
func (v *View) Headers() []*HeaderSegment { return v.s.Headers.segments }
func (v *View) Bodies() []*BodySegment    { return v.s.Bodies.segments }
func (v *View) Txs() []*TxnSegment        { return v.s.Txs.segments }
func (v *View) HeadersSegment(blockNum uint64) (*HeaderSegment, bool) {
	for _, seg := range v.Headers() {
		if !(blockNum >= seg.ranges.from && blockNum < seg.ranges.to) {
			continue
		}
		return seg, true
	}
	return nil, false
}
func (v *View) BodiesSegment(blockNum uint64) (*BodySegment, bool) {
	for _, seg := range v.Bodies() {
		if !(blockNum >= seg.ranges.from && blockNum < seg.ranges.to) {
			continue
		}
		return seg, true
	}
	return nil, false
}
func (v *View) TxsSegment(blockNum uint64) (*TxnSegment, bool) {
	for _, seg := range v.Txs() {
		if !(blockNum >= seg.ranges.from && blockNum < seg.ranges.to) {
			continue
		}
		return seg, true
	}
	return nil, false
}

func (m *Merger) filesByRange(snapshots *RoSnapshots, from, to uint64) (map[snaptype.Type][]string, error) {
	toMerge := map[snaptype.Type][]string{}
	view := snapshots.View()
	defer view.Close()

	hSegments := view.Headers()
	bSegments := view.Bodies()
	tSegments := view.Txs()

	for i, sn := range hSegments {
		if sn.ranges.from < from {
			continue
		}
		if sn.ranges.to > to {
			break
		}
		toMerge[snaptype.Headers] = append(toMerge[snaptype.Headers], hSegments[i].seg.FilePath())
		toMerge[snaptype.Bodies] = append(toMerge[snaptype.Bodies], bSegments[i].seg.FilePath())
		toMerge[snaptype.Transactions] = append(toMerge[snaptype.Transactions], tSegments[i].Seg.FilePath())
	}

	return toMerge, nil
}

// Merge does merge segments in given ranges
func (m *Merger) Merge(ctx context.Context, snapshots *RoSnapshots, mergeRanges []Range, snapDir string, doIndex bool) error {
	if len(mergeRanges) == 0 {
		return nil
	}
	logEvery := time.NewTicker(30 * time.Second)
	defer logEvery.Stop()
	for _, r := range mergeRanges {
		toMerge, err := m.filesByRange(snapshots, r.from, r.to)
		if err != nil {
			return err
		}
		for _, t := range snaptype.AllSnapshotTypes {
			segName := snaptype.SegmentFileName(r.from, r.to, t)
			f, _ := snaptype.ParseFileName(snapDir, segName)
			if err := m.merge(ctx, toMerge[t], f.Path, logEvery); err != nil {
				return fmt.Errorf("mergeByAppendSegments: %w", err)
			}
			if doIndex {
				p := &background.Progress{}
				if err := buildIdx(ctx, f, m.chainID, m.tmpDir, p, m.lvl, m.logger); err != nil {
					return err
				}
			}
		}
		if err := snapshots.ReopenFolder(); err != nil {
			return fmt.Errorf("ReopenSegments: %w", err)
		}
		snapshots.LogStat()
		if m.notifier != nil { // notify about new snapshots of any size
			m.notifier.OnNewSnapshot()
			time.Sleep(1 * time.Second) // i working on blocking API - to ensure client does not use old snapsthos - and then delete them
		}
		for _, t := range snaptype.AllSnapshotTypes {
			m.removeOldFiles(toMerge[t], snapDir)
		}
	}
	m.logger.Log(m.lvl, "[snapshots] Merge done", "from", mergeRanges[0].from)
	return nil
}

func (m *Merger) merge(ctx context.Context, toMerge []string, targetFile string, logEvery *time.Ticker) error {
	var word = make([]byte, 0, 4096)
	var expectedTotal int
	cList := make([]*compress.Decompressor, len(toMerge))
	for i, cFile := range toMerge {
		d, err := compress.NewDecompressor(cFile)
		if err != nil {
			return err
		}
		defer d.Close()
		cList[i] = d
		expectedTotal += d.Count()
	}

	f, err := compress.NewCompressor(ctx, "Snapshots merge", targetFile, m.tmpDir, compress.MinPatternScore, m.compressWorkers, log.LvlTrace, m.logger)
	if err != nil {
		return err
	}
	defer f.Close()

	for _, d := range cList {
		if err := d.WithReadAhead(func() error {
			g := d.MakeGetter()
			for g.HasNext() {
				word, _ = g.Next(word[:0])
				if err := f.AddWord(word); err != nil {
					return err
				}
			}
			return nil
		}); err != nil {
			return err
		}
		d.Close()
	}
	if f.Count() != expectedTotal {
		return fmt.Errorf("unexpected amount after segments merge. got: %d, expected: %d", f.Count(), expectedTotal)
	}
	if err = f.Compress(); err != nil {
		return err
	}
	return nil
}

func (m *Merger) removeOldFiles(toDel []string, snapDir string) {
	for _, f := range toDel {
		_ = os.Remove(f)
		ext := filepath.Ext(f)
		withoutExt := f[:len(f)-len(ext)]
		_ = os.Remove(withoutExt + ".idx")
		isTxnType := strings.HasSuffix(withoutExt, snaptype.Transactions.String())
		if isTxnType {
			_ = os.Remove(withoutExt + "-to-block.idx")
		}
	}
	tmpFiles, err := snaptype.TmpFiles(snapDir)
	if err != nil {
		return
	}
	for _, f := range tmpFiles {
		_ = os.Remove(f)
	}
}

func NewDownloadRequest(ranges *Range, path string, torrentHash string) DownloadRequest {
	return DownloadRequest{
		ranges:      ranges,
		path:        path,
		torrentHash: torrentHash,
	}
}

// RequestSnapshotsDownload - builds the snapshots download request and downloads them
func RequestSnapshotsDownload(ctx context.Context, downloadRequest []DownloadRequest, downloader proto_downloader.DownloaderClient) error {
	// start seed large .seg of large size
	req := BuildProtoRequest(downloadRequest)
	if _, err := downloader.Download(ctx, req); err != nil {
		return err
	}
	return nil
}

func BuildProtoRequest(downloadRequest []DownloadRequest) *proto_downloader.DownloadRequest {
	req := &proto_downloader.DownloadRequest{Items: make([]*proto_downloader.DownloadItem, 0, len(snaptype.AllSnapshotTypes))}
	for _, r := range downloadRequest {
		if r.path != "" {
			if r.torrentHash != "" {
				req.Items = append(req.Items, &proto_downloader.DownloadItem{
					TorrentHash: downloadergrpc.String2Proto(r.torrentHash),
					Path:        r.path,
				})
			} else {
				req.Items = append(req.Items, &proto_downloader.DownloadItem{
					Path: r.path,
				})
			}
		} else {
			if r.ranges.to-r.ranges.from != snaptype.Erigon2SegmentSize {
				continue
			}
			for _, t := range snaptype.AllSnapshotTypes {
				req.Items = append(req.Items, &proto_downloader.DownloadItem{
					Path: snaptype.SegmentFileName(r.ranges.from, r.ranges.to, t),
				})
			}
		}
	}
	return req
}<|MERGE_RESOLUTION|>--- conflicted
+++ resolved
@@ -1000,20 +1000,20 @@
 	working               atomic.Bool
 	needSaveFilesListInDB atomic.Bool
 
-	workers   int
-	tmpDir    string
-	snapshots services.BlockSnapshots
-	db        kv.RoDB
-
-	downloader proto_downloader.DownloaderClient
-	notifier   DBEventNotifier
-	logger     log.Logger
-}
-
-func NewBlockRetire(workers int, tmpDir string, snapshots services.BlockSnapshots, db kv.RoDB, downloader proto_downloader.DownloaderClient, notifier DBEventNotifier, logger log.Logger) *BlockRetire {
-	return &BlockRetire{workers: workers, tmpDir: tmpDir, snapshots: snapshots, db: db, downloader: downloader, notifier: notifier, logger: logger}
-}
-func (br *BlockRetire) Snapshots() *RoSnapshots { return br.snapshots.(*RoSnapshots) }
+	workers int
+	tmpDir  string
+	db      kv.RoDB
+
+	downloader  proto_downloader.DownloaderClient
+	notifier    DBEventNotifier
+	logger      log.Logger
+	blockReader services.FullBlockReader
+}
+
+func NewBlockRetire(workers int, tmpDir string, br services.FullBlockReader, db kv.RoDB, downloader proto_downloader.DownloaderClient, notifier DBEventNotifier, logger log.Logger) *BlockRetire {
+	return &BlockRetire{workers: workers, tmpDir: tmpDir, blockReader: br, db: db, downloader: downloader, notifier: notifier, logger: logger}
+}
+func (br *BlockRetire) Snapshots() *RoSnapshots { return br.blockReader.Snapshots().(*RoSnapshots) }
 func (br *BlockRetire) NeedSaveFilesListInDB() bool {
 	return br.needSaveFilesListInDB.CompareAndSwap(true, false)
 }
@@ -1066,18 +1066,18 @@
 func (br *BlockRetire) RetireBlocks(ctx context.Context, blockFrom, blockTo uint64, lvl log.Lvl) error {
 	chainConfig := fromdb.ChainConfig(br.db)
 	chainID, _ := uint256.FromBig(chainConfig.ChainID)
-	return retireBlocks(ctx, blockFrom, blockTo, *chainID, br.tmpDir, br.snapshots.(*RoSnapshots), br.db, br.workers, br.downloader, lvl, br.notifier, br.logger)
+	return retireBlocks(ctx, blockFrom, blockTo, *chainID, br.tmpDir, br.blockReader, br.db, br.workers, br.downloader, lvl, br.notifier, br.logger)
 }
 
 func (br *BlockRetire) PruneAncientBlocks(tx kv.RwTx, limit int) error {
-	if br.snapshots.(*RoSnapshots).cfg.KeepBlocks {
+	if br.blockReader.Snapshots().(*RoSnapshots).cfg.KeepBlocks {
 		return nil
 	}
 	currentProgress, err := stages.GetStageProgress(tx, stages.Senders)
 	if err != nil {
 		return err
 	}
-	canDeleteTo := CanDeleteTo(currentProgress, br.snapshots)
+	canDeleteTo := CanDeleteTo(currentProgress, br.blockReader.Snapshots())
 	if err := rawdb.DeleteAncientBlocks(tx, canDeleteTo, limit); err != nil {
 		return nil
 	}
@@ -1112,11 +1112,13 @@
 	OnNewSnapshot()
 }
 
-func retireBlocks(ctx context.Context, blockFrom, blockTo uint64, chainID uint256.Int, tmpDir string, snapshots *RoSnapshots, db kv.RoDB, workers int, downloader proto_downloader.DownloaderClient,
+func retireBlocks(ctx context.Context, blockFrom, blockTo uint64, chainID uint256.Int, tmpDir string,
+	blockReader services.FullBlockReader, db kv.RoDB, workers int, downloader proto_downloader.DownloaderClient,
 	lvl log.Lvl, notifier DBEventNotifier, logger log.Logger) error {
 	logger.Log(lvl, "[snapshots] Retire Blocks", "range", fmt.Sprintf("%dk-%dk", blockFrom/1000, blockTo/1000))
+	snapshots := blockReader.Snapshots().(*RoSnapshots)
 	// in future we will do it in background
-	if err := DumpBlocks(ctx, blockFrom, blockTo, snaptype.Erigon2SegmentSize, tmpDir, snapshots.Dir(), db, workers, lvl, logger); err != nil {
+	if err := DumpBlocks(ctx, blockFrom, blockTo, snaptype.Erigon2SegmentSize, tmpDir, snapshots.Dir(), db, workers, lvl, logger, blockReader); err != nil {
 		return fmt.Errorf("DumpBlocks: %w", err)
 	}
 	if err := snapshots.ReopenFolder(); err != nil {
@@ -1156,20 +1158,20 @@
 	return nil
 }
 
-func DumpBlocks(ctx context.Context, blockFrom, blockTo, blocksPerFile uint64, tmpDir, snapDir string, chainDB kv.RoDB, workers int, lvl log.Lvl, logger log.Logger) error {
+func DumpBlocks(ctx context.Context, blockFrom, blockTo, blocksPerFile uint64, tmpDir, snapDir string, chainDB kv.RoDB, workers int, lvl log.Lvl, logger log.Logger, blockReader services.FullBlockReader) error {
 	if blocksPerFile == 0 {
 		return nil
 	}
 	chainConfig := fromdb.ChainConfig(chainDB)
 	for i := blockFrom; i < blockTo; i = chooseSegmentEnd(i, blockTo, blocksPerFile) {
-		if err := dumpBlocksRange(ctx, i, chooseSegmentEnd(i, blockTo, blocksPerFile), tmpDir, snapDir, chainDB, *chainConfig, workers, lvl, logger); err != nil {
-			return err
-		}
-	}
-	return nil
-}
-
-func dumpBlocksRange(ctx context.Context, blockFrom, blockTo uint64, tmpDir, snapDir string, chainDB kv.RoDB, chainConfig chain.Config, workers int, lvl log.Lvl, logger log.Logger) error {
+		if err := dumpBlocksRange(ctx, i, chooseSegmentEnd(i, blockTo, blocksPerFile), tmpDir, snapDir, chainDB, *chainConfig, workers, lvl, logger, blockReader); err != nil {
+			return err
+		}
+	}
+	return nil
+}
+
+func dumpBlocksRange(ctx context.Context, blockFrom, blockTo uint64, tmpDir, snapDir string, chainDB kv.RoDB, chainConfig chain.Config, workers int, lvl log.Lvl, logger log.Logger, blockReader services.FullBlockReader) error {
 	chainId, _ := uint256.FromBig(chainConfig.ChainID)
 	logEvery := time.NewTicker(20 * time.Second)
 	defer logEvery.Stop()
@@ -1234,11 +1236,7 @@
 
 		_, expectedCount, err := DumpTxs(ctx, chainDB, blockFrom, blockTo, workers, lvl, logger, func(v []byte) error {
 			return sn.AddWord(v)
-<<<<<<< HEAD
-		}, ethconfig.EnableTxsV3InTest)
-=======
-		})
->>>>>>> 013db5cd
+		}, blockReader.TxsV3Enabled())
 		if err != nil {
 			return fmt.Errorf("DumpTxs: %w", err)
 		}
@@ -1329,11 +1327,7 @@
 
 // DumpTxs - [from, to)
 // Format: hash[0]_1byte + sender_address_2bytes + txnRlp
-<<<<<<< HEAD
 func DumpTxs(ctx context.Context, db kv.RoDB, blockFrom, blockTo uint64, workers int, lvl log.Lvl, logger log.Logger, collect func([]byte) error, txsV3 bool) (firstTxID, expectedCount uint64, err error) {
-=======
-func DumpTxs(ctx context.Context, db kv.RoDB, blockFrom, blockTo uint64, workers int, lvl log.Lvl, logger log.Logger, collect func([]byte) error) (firstTxID, expectedCount uint64, err error) {
->>>>>>> 013db5cd
 	logEvery := time.NewTicker(20 * time.Second)
 	defer logEvery.Stop()
 	warmupCtx, cancel := context.WithCancel(ctx)
