--- conflicted
+++ resolved
@@ -1,10 +1,7 @@
 package freezeblocks_test
 
 import (
-<<<<<<< HEAD
-=======
 	"context"
->>>>>>> 3190d319
 	"math/big"
 	"runtime"
 	"testing"
