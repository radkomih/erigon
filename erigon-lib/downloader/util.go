--- conflicted
+++ resolved
@@ -91,25 +91,6 @@
 
 var historyFileRegex = regexp.MustCompile("^([[:lower:]]+).([0-9]+)-([0-9]+).(.*)$")
 
-<<<<<<< HEAD
-func seedableHistorySnapshots(dir string) ([]string, error) {
-	l, err := seedableSnapshotsBySubDir(dir, "idx")
-	if err != nil {
-		return nil, err
-	}
-	l2, err := seedableSnapshotsBySubDir(dir, "history")
-	if err != nil {
-		return nil, err
-	}
-	l3, err := seedableSnapshotsBySubDir(dir, "domain")
-	if err != nil {
-		return nil, err
-	}
-	return append(append(l, l2...), l3...), nil
-}
-
-=======
->>>>>>> e1357618
 func seedableSnapshotsBySubDir(dir, subDir string) ([]string, error) {
 	historyDir := filepath.Join(dir, subDir)
 	dir2.MustExist(historyDir)
@@ -291,26 +272,6 @@
 	return nil
 }
 
-<<<<<<< HEAD
-func allTorrentFiles(snapDir string) ([]*torrent.TorrentSpec, error) {
-	l, err := torrentInDir(snapDir)
-	if err != nil {
-		return nil, err
-	}
-	l2, err := torrentInDir(filepath.Join(snapDir, "idx"))
-	if err != nil {
-		return nil, err
-	}
-	l3, err := torrentInDir(filepath.Join(snapDir, "history"))
-	if err != nil {
-		return nil, err
-	}
-	l4, err := torrentInDir(filepath.Join(snapDir, "domain"))
-	if err != nil {
-		return nil, err
-	}
-	return append(append(append(l, l2...), l3...), l4...), nil
-=======
 func AllTorrentPaths(dirs datadir.Dirs) ([]string, error) {
 	files, err := dir2.ListFiles(dirs.Snap, ".torrent")
 	if err != nil {
@@ -326,7 +287,6 @@
 	}
 	files = append(append(files, files2...), files3...)
 	return files, nil
->>>>>>> e1357618
 }
 
 func AllTorrentSpecs(dirs datadir.Dirs) (res []*torrent.TorrentSpec, err error) {
