--- conflicted
+++ resolved
@@ -34,11 +34,7 @@
 	"golang.org/x/exp/slices"
 	"golang.org/x/sync/errgroup"
 
-<<<<<<< HEAD
-	"github.com/ledgerwatch/erigon-lib/common/hexutility"
-=======
 	"github.com/ledgerwatch/log/v3"
->>>>>>> 9d351bde
 
 	"github.com/ledgerwatch/erigon-lib/common"
 	"github.com/ledgerwatch/erigon-lib/common/background"
@@ -1033,121 +1029,6 @@
 }
 
 type HistoryRecord struct {
-<<<<<<< HEAD
-	TxNum uint64
-	Value []byte
-}
-
-// returns up to 2 records: one has txnum <= beforeTxNum, another has txnum > beforeTxNum, if any
-func (h *History) unwindKey(key []byte, beforeTxNum uint64, tx kv.RwTx) ([]HistoryRecord, error) {
-	res := make([]HistoryRecord, 0, 2)
-
-	if h.historyLargeValues {
-		c, err := tx.RwCursor(h.historyValsTable)
-		if err != nil {
-			return nil, err
-		}
-		defer c.Close()
-
-		seek := make([]byte, len(key)+8)
-		copy(seek, key)
-		binary.BigEndian.PutUint64(seek[len(key):], beforeTxNum)
-
-		kAndTxNum, val, err := c.Seek(seek)
-		if err != nil {
-			return nil, err
-		}
-		if len(kAndTxNum) == 0 || !bytes.Equal(kAndTxNum[:len(kAndTxNum)-8], key) {
-			// need to go back to the previous key
-			kAndTxNum, val, err = c.Prev()
-			if err != nil {
-				return nil, err
-			}
-			if len(kAndTxNum) == 0 || !bytes.Equal(kAndTxNum[:len(kAndTxNum)-8], key) {
-				return nil, nil
-			}
-		}
-
-		rec := HistoryRecord{binary.BigEndian.Uint64(kAndTxNum[len(kAndTxNum)-8:]), common.Copy(val)}
-		switch {
-		case rec.TxNum < beforeTxNum:
-			nk, nv, err := c.Next()
-			if err != nil {
-				return nil, err
-			}
-
-			res = append(res, rec)
-			if nk != nil && bytes.Equal(nk[:len(nk)-8], key) {
-				res = append(res, HistoryRecord{binary.BigEndian.Uint64(nk[len(nk)-8:]), common.Copy(nv)})
-				if err := c.DeleteCurrent(); err != nil {
-					return nil, err
-				}
-			}
-		case rec.TxNum >= beforeTxNum:
-			pk, pv, err := c.Prev()
-			if err != nil {
-				return nil, err
-			}
-
-			if pk != nil && bytes.Equal(pk[:len(pk)-8], key) {
-				res = append(res, HistoryRecord{binary.BigEndian.Uint64(pk[len(pk)-8:]), common.Copy(pv)})
-				if err := c.DeleteCurrent(); err != nil {
-					return nil, err
-				}
-			}
-			res = append(res, rec)
-		}
-		return res, nil
-	}
-
-	c, err := tx.RwCursorDupSort(h.historyValsTable)
-	if err != nil {
-		return nil, err
-	}
-	defer c.Close()
-
-	var val []byte
-	aux := hexutility.EncodeTs(beforeTxNum)
-	val, err = c.SeekBothRange(key, aux)
-	if err != nil {
-		return nil, err
-	}
-	if val == nil {
-		return nil, nil
-	}
-	txNum := binary.BigEndian.Uint64(val[:8])
-	val = common.Copy(val[8:])
-
-	switch {
-	case txNum <= beforeTxNum:
-		nk, nv, err := c.NextDup()
-		if err != nil {
-			return nil, err
-		}
-
-		res = append(res, HistoryRecord{beforeTxNum, val})
-		if nk != nil {
-			res = append(res, HistoryRecord{binary.BigEndian.Uint64(nv[:8]), common.Copy(nv[8:])})
-			if err := c.DeleteCurrent(); err != nil {
-				return nil, err
-			}
-		}
-	case txNum > beforeTxNum:
-		pk, pv, err := c.PrevDup()
-		if err != nil {
-			return nil, err
-		}
-
-		if pk != nil {
-			res = append(res, HistoryRecord{binary.BigEndian.Uint64(pv[:8]), common.Copy(pv[8:])})
-			if err := c.DeleteCurrent(); err != nil {
-				return nil, err
-			}
-			// this case will be removed by pruning. Or need to implement cleaning through txTo
-		}
-		res = append(res, HistoryRecord{beforeTxNum, val})
-	}
-=======
 	TxNum  uint64
 	Value  []byte
 	PValue []byte
@@ -1254,7 +1135,6 @@
 
 	}
 
->>>>>>> 9d351bde
 	return res, nil
 }
 
